--- conflicted
+++ resolved
@@ -31,52 +31,4 @@
 
 pub use timestamp::Timestamp;
 
-<<<<<<< HEAD
-use holochain_zome_types;
-
-macro_rules! serial_hash {
-    ( $( $input:ty, $output:ident )* ) => {
-        $(
-            impl std::convert::TryFrom<$input> for holo_hash::$output {
-                type Error = holochain_serialized_bytes::SerializedBytesError;
-                fn try_from(i: $input) -> Result<Self, Self::Error> {
-                    holo_hash::$output::try_from(&i)
-                }
-            }
-            impl std::convert::TryFrom<&$input> for holo_hash::$output {
-                type Error = holochain_serialized_bytes::SerializedBytesError;
-                fn try_from(i: &$input) -> Result<Self, Self::Error> {
-                    Ok(holo_hash::$output::with_data_sync(
-                        holochain_serialized_bytes::SerializedBytes::try_from(i)?.bytes(),
-                    ))
-                }
-            }
-
-            impl std::convert::TryFrom<&$input> for holo_hash::HoloHash {
-                type Error = holochain_serialized_bytes::SerializedBytesError;
-                fn try_from(i: &$input) -> Result<Self, Self::Error> {
-                    Ok(holo_hash::HoloHash::$output(holo_hash::$output::try_from(
-                        i
-                    )?))
-                }
-            }
-            impl std::convert::TryFrom<$input> for holo_hash::HoloHash {
-                type Error = holochain_serialized_bytes::SerializedBytesError;
-                fn try_from(i: $input) -> Result<Self, Self::Error> {
-                    holo_hash::HoloHash::try_from(&i)
-                }
-            }
-        )*
-    };
-}
-
-serial_hash!(
-    crate::Header,
-    HeaderHash
-
-    crate::dna::wasm::DnaWasm,
-    WasmHash
-);
-=======
-use holochain_zome_types;
->>>>>>> 8b089db9
+use holochain_zome_types;