//! wraps holo_hashes for the use of those hashes as storage addresses, either CAS or DHT

<<<<<<< HEAD
use crate::chain_header::ChainHeader;
=======
use crate::{entry::Entry, Header};
>>>>>>> e5453626
use holo_hash::*;
use holochain_serialized_bytes::prelude::*;
use holochain_zome_types::entry::Entry;

/// address type for header hash to promote it to an "address" e.g. for use in a CAS
#[derive(Debug, Clone, Serialize, Deserialize, PartialEq, Eq, SerializedBytes)]
pub enum HeaderAddress {
    /// a header hash, the only option
    Header(HeaderHash),
}

impl From<HeaderAddress> for HoloHash {
    fn from(header_address: HeaderAddress) -> HoloHash {
        match header_address {
            HeaderAddress::Header(header_hash) => header_hash.into(),
        }
    }
}

impl From<holo_hash::holo_hash_core::HeaderHash> for HeaderAddress {
    fn from(header_hash: holo_hash::holo_hash_core::HeaderHash) -> HeaderAddress {
        holo_hash::HeaderHash::from(header_hash).into()
    }
}

impl From<HeaderHash> for HeaderAddress {
    fn from(header_hash: HeaderHash) -> HeaderAddress {
        HeaderAddress::Header(header_hash)
    }
}

impl std::convert::TryFrom<&Header> for HeaderAddress {
    type Error = SerializedBytesError;
    fn try_from(header: &Header) -> Result<Self, Self::Error> {
        Ok(HeaderAddress::Header(HeaderHash::try_from(header)?))
    }
}

impl std::fmt::Display for HeaderAddress {
    fn fmt(&self, f: &mut std::fmt::Formatter) -> std::fmt::Result {
        match self {
            HeaderAddress::Header(hash) => write!(f, "{}", hash),
        }
    }
}

/// address type for entry hashes that can be used to retrieve entries from the cas or dht
#[derive(
    Debug, Clone, derive_more::From, PartialEq, Eq, Hash, Serialize, Deserialize, SerializedBytes,
)]
pub enum EntryAddress {
    /// standard entry hash
    Entry(EntryHash),
    /// agents are entries too
    Agent(AgentPubKey),
}

impl From<EntryAddress> for HoloHash {
    fn from(entry_address: EntryAddress) -> HoloHash {
        match entry_address {
            EntryAddress::Entry(entry_hash) => entry_hash.into(),
            EntryAddress::Agent(agent_pubkey) => agent_pubkey.into(),
        }
    }
}

impl TryFrom<&Entry> for EntryAddress {
    type Error = SerializedBytesError;
    fn try_from(entry: &Entry) -> Result<Self, Self::Error> {
        Ok(match entry {
            Entry::Agent(key) => EntryAddress::Agent(key.to_owned().into()),
            _ => {
                let serialized_bytes: SerializedBytes = entry.try_into()?;
                EntryAddress::Entry(EntryHash::with_data_sync(serialized_bytes.bytes()))
            }
        })
    }
}

impl TryFrom<Entry> for EntryAddress {
    type Error = SerializedBytesError;
    fn try_from(entry: Entry) -> Result<Self, Self::Error> {
        Self::try_from(&entry)
    }
}

impl std::fmt::Display for EntryAddress {
    fn fmt(&self, f: &mut std::fmt::Formatter) -> std::fmt::Result {
        match self {
            EntryAddress::Entry(entry_hash) => entry_hash.fmt(f),
            EntryAddress::Agent(agent_pubkey) => agent_pubkey.fmt(f),
        }
    }
}

/// address type for hashes that can be used to retrieve anything that can be stored on the dht
#[derive(Debug, Clone, derive_more::From, PartialEq, Eq, Hash, Serialize, Deserialize)]
pub enum DhtAddress {
    /// standard entry hash
    Entry(EntryHash),
    /// agents can be stored
    Agent(AgentPubKey),
    /// headers can be stored
    Header(HeaderHash),
}

impl From<DhtAddress> for HoloHash {
    fn from(entry_address: DhtAddress) -> HoloHash {
        match entry_address {
            DhtAddress::Entry(entry_hash) => entry_hash.into(),
            DhtAddress::Agent(agent_pubkey) => agent_pubkey.into(),
            DhtAddress::Header(header_hash) => header_hash.into(),
        }
    }
}

impl TryFrom<&Entry> for DhtAddress {
    type Error = SerializedBytesError;
    fn try_from(entry: &Entry) -> Result<Self, Self::Error> {
        Ok(match EntryAddress::try_from(entry)? {
            EntryAddress::Entry(entry_hash) => DhtAddress::Entry(entry_hash),
            EntryAddress::Agent(agent_pub_key) => DhtAddress::Agent(agent_pub_key),
        })
    }
}

impl TryFrom<&Header> for DhtAddress {
    type Error = SerializedBytesError;
    fn try_from(header: &Header) -> Result<Self, Self::Error> {
        Ok(DhtAddress::Header(HeaderHash::try_from(header)?))
    }
}

impl TryFrom<&AgentPubKey> for DhtAddress {
    type Error = SerializedBytesError;
    fn try_from(agent: &AgentPubKey) -> Result<Self, Self::Error> {
        Ok(DhtAddress::Agent(agent.to_owned()))
    }
}

impl std::fmt::Display for DhtAddress {
    fn fmt(&self, f: &mut std::fmt::Formatter) -> std::fmt::Result {
        match self {
            DhtAddress::Entry(entry_hash) => write!(f, "{}", entry_hash),
            DhtAddress::Agent(agent_pubkey) => write!(f, "{}", agent_pubkey),
            DhtAddress::Header(header_hash) => write!(f, "{}", header_hash),
        }
    }
}<|MERGE_RESOLUTION|>--- conflicted
+++ resolved
@@ -1,10 +1,6 @@
 //! wraps holo_hashes for the use of those hashes as storage addresses, either CAS or DHT
 
-<<<<<<< HEAD
 use crate::chain_header::ChainHeader;
-=======
-use crate::{entry::Entry, Header};
->>>>>>> e5453626
 use holo_hash::*;
 use holochain_serialized_bytes::prelude::*;
 use holochain_zome_types::entry::Entry;
