--- conflicted
+++ resolved
@@ -15,12 +15,8 @@
     prelude::*,
     signature::{Provenance, Signature},
 };
-<<<<<<< HEAD
-use std::collections::BTreeMap;
 use sx_zome_types::ZomeExternHostInput;
-=======
 use std::{collections::BTreeMap, path::PathBuf};
->>>>>>> fa09863b
 
 #[derive(Serialize, Deserialize, SerializedBytes)]
 struct FakeProperties {
