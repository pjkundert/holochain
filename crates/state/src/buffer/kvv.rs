--- conflicted
+++ resolved
@@ -202,20 +202,13 @@
 #[cfg(test)]
 pub mod tests {
 
-<<<<<<< HEAD
-    use super::{BufferedStore, KvvBuf, Op};
-    use crate::test_utils::test_cell_env;
-    use maplit::hashset;
-    use rkv::Rkv;
-=======
     use super::{BufferedStore, KvvBuf};
     use crate::{
         env::{ReadManager, WriteManager},
         error::DatabaseError,
-        test_utils::test_env,
+        test_utils::test_cell_env,
     };
     use rkv::StoreOptions;
->>>>>>> 8e63daef
     use serde_derive::{Deserialize, Serialize};
 
     #[derive(Clone, Debug, Hash, PartialEq, Eq, PartialOrd, Ord, Serialize, Deserialize)]
@@ -232,51 +225,19 @@
     }
 
     #[tokio::test]
-<<<<<<< HEAD
-    async fn kvv_store_scratch_insert_delete() {
-        let arc = test_cell_env();
-=======
     async fn kvvbuf_basics() {
-        let arc = test_env();
->>>>>>> 8e63daef
-        let env = arc.guard().await;
-
-        let multi_store = env
-            .inner()
-            .open_multi("kvv", StoreOptions::create())
-            .unwrap();
-
-        env.with_reader::<DatabaseError, _, _>(|reader| {
-            let mut store: Store = KvvBuf::new(&reader, multi_store).unwrap();
-            assert_eq!(store.get(&"key").unwrap().collect::<Vec<_>>(), []);
-
-<<<<<<< HEAD
-    #[tokio::test]
-    async fn kvv_store_get_list() {
         let arc = test_cell_env();
         let env = arc.guard().await;
-        let env = arc.env();
-
-        let mut store: Store = KvvBuf::create(&env, "kvv").unwrap();
-
-        store.insert("key", V(1));
-        assert_eq!(
-            *store.scratch.get("key").unwrap(),
-            hashset! {op_insert(V(1))}
-        );
-        store.insert("key", V(2));
-        assert_eq!(
-            *store.scratch.get("key").unwrap(),
-            hashset! {op_insert(V(1)), op_insert(V(2))}
-        );
-        store.delete("key", V(1));
-        assert_eq!(
-            *store.scratch.get("key").unwrap(),
-            hashset! {op_delete(V(1)), op_insert(V(2))}
-        );
-
-        wm.with_commit(|mut writer| store.flush_to_txn(&mut writer))
-=======
+
+        let multi_store = env
+            .inner()
+            .open_multi("kvv", StoreOptions::create())
+            .unwrap();
+
+        env.with_reader::<DatabaseError, _, _>(|reader| {
+            let mut store: Store = KvvBuf::new(&reader, multi_store).unwrap();
+            assert_eq!(store.get(&"key").unwrap().collect::<Vec<_>>(), []);
+
             store.delete("key", V(0));
             assert_eq!(store.get(&"key").unwrap().collect::<Vec<_>>(), []);
 
@@ -315,7 +276,6 @@
         let multi_store = env
             .inner()
             .open_multi("kvv", StoreOptions::default())
->>>>>>> 8e63daef
             .unwrap();
 
         env.with_reader::<DatabaseError, _, _>(|reader| {
@@ -327,13 +287,8 @@
     }
 
     #[tokio::test]
-<<<<<<< HEAD
-    async fn kvv_store_duplicate_insert() {
+    async fn delete_all() {
         let arc = test_cell_env();
-=======
-    async fn delete_all() {
-        let arc = test_env();
->>>>>>> 8e63daef
         let env = arc.guard().await;
 
         let multi_store = env
@@ -400,56 +355,41 @@
     }
 
     #[tokio::test]
-<<<<<<< HEAD
-    async fn kvv_store_duplicate_delete() {
-        let arc = test_cell_env();
-=======
     async fn idempotent_inserts() {
-        let arc = test_env();
->>>>>>> 8e63daef
-        let env = arc.guard().await;
-
-        let multi_store = env
-            .inner()
-            .open_multi("kvv", StoreOptions::create())
-            .unwrap();
-
-        env.with_reader::<DatabaseError, _, _>(|reader| {
-            let mut store: Store = KvvBuf::new(&reader, multi_store).unwrap();
-            assert_eq!(store.get(&"key").unwrap().collect::<Vec<_>>(), []);
-
-            store.insert("key", V(0));
-            assert_eq!(store.get(&"key").unwrap().collect::<Vec<_>>(), [Ok(V(0))]);
-
-<<<<<<< HEAD
-    #[test]
-    fn kvv_store_get_missing_key() {
         let arc = test_cell_env();
         let env = arc.guard().await;
-        let env = arc.env();
-        let store: Store = KvvBuf::create(&env, "kvv").unwrap();
-        assert_eq!(store.get(&"wompwomp").unwrap(), hashset! {});
-=======
-            store.insert("key", V(0));
-            assert_eq!(store.get(&"key").unwrap().collect::<Vec<_>>(), [Ok(V(0))]);
-
-            env.with_commit(|mut writer| store.flush_to_txn(&mut writer))
-                .unwrap();
-
-            Ok(())
-        })
-        .unwrap();
-
-        env.with_reader::<DatabaseError, _, _>(|reader| {
-            let mut store: Store = KvvBuf::new(&reader, multi_store).unwrap();
-            assert_eq!(store.get(&"key").unwrap().collect::<Vec<_>>(), [Ok(V(0))]);
-
-            store.insert("key", V(0));
-            assert_eq!(store.get(&"key").unwrap().collect::<Vec<_>>(), [Ok(V(0))]);
-
-            Ok(())
-        })
-        .unwrap();
->>>>>>> 8e63daef
+
+        let multi_store = env
+            .inner()
+            .open_multi("kvv", StoreOptions::create())
+            .unwrap();
+
+        env.with_reader::<DatabaseError, _, _>(|reader| {
+            let mut store: Store = KvvBuf::new(&reader, multi_store).unwrap();
+            assert_eq!(store.get(&"key").unwrap().collect::<Vec<_>>(), []);
+
+            store.insert("key", V(0));
+            assert_eq!(store.get(&"key").unwrap().collect::<Vec<_>>(), [Ok(V(0))]);
+
+            store.insert("key", V(0));
+            assert_eq!(store.get(&"key").unwrap().collect::<Vec<_>>(), [Ok(V(0))]);
+
+            env.with_commit(|mut writer| store.flush_to_txn(&mut writer))
+                .unwrap();
+
+            Ok(())
+        })
+        .unwrap();
+
+        env.with_reader::<DatabaseError, _, _>(|reader| {
+            let mut store: Store = KvvBuf::new(&reader, multi_store).unwrap();
+            assert_eq!(store.get(&"key").unwrap().collect::<Vec<_>>(), [Ok(V(0))]);
+
+            store.insert("key", V(0));
+            assert_eq!(store.get(&"key").unwrap().collect::<Vec<_>>(), [Ok(V(0))]);
+
+            Ok(())
+        })
+        .unwrap();
     }
 }