//! DANGER! This is a mock keystore for testing, DO NOT USE THIS IN PRODUCTION!

use crate::*;

const PUB1: &[u8] = &[
    154, 185, 40, 0, 115, 213, 127, 247, 174, 124, 110, 222, 11, 151, 230, 233, 2, 171, 91, 154,
    79, 50, 137, 45, 188, 110, 75, 56, 45, 18, 156, 158,
];
const SEC1: &[u8] = &[
    207, 84, 35, 155, 191, 10, 211, 240, 254, 92, 222, 153, 125, 241, 80, 102, 189, 217, 201, 140,
    112, 159, 21, 148, 138, 41, 85, 90, 169, 56, 174, 72,
];
const PUB2: &[u8] = &[
    123, 88, 252, 103, 102, 190, 254, 104, 167, 210, 29, 41, 26, 225, 12, 113, 137, 104, 253, 93,
    101, 214, 107, 125, 58, 208, 110, 203, 2, 166, 30, 88,
];
const SEC2: &[u8] = &[
    59, 31, 135, 117, 115, 107, 84, 52, 95, 216, 51, 180, 79, 81, 14, 169, 163, 149, 166, 174, 167,
    143, 3, 211, 123, 224, 24, 25, 201, 40, 81, 188,
];

const CERT_SNI: &str = "ar1J-HVz0EO4CzS9CN8EFta.ad471maBa70w5vn6nNilfUa";
const CERT_SEC: &[u8] = &[
    48, 83, 2, 1, 1, 48, 5, 6, 3, 43, 101, 112, 4, 34, 4, 32, 135, 101, 23, 181, 167, 183, 114, 94,
    169, 84, 144, 224, 192, 41, 112, 118, 149, 226, 42, 187, 247, 210, 54, 43, 83, 125, 13, 209,
    93, 207, 33, 153, 161, 35, 3, 33, 0, 83, 74, 255, 70, 132, 118, 51, 92, 85, 250, 176, 123, 49,
    206, 237, 79, 161, 136, 99, 44, 52, 128, 94, 174, 55, 174, 198, 113, 79, 135, 111, 26,
];
const CERT: &[u8] = &[
    48, 130, 1, 48, 48, 129, 227, 160, 3, 2, 1, 2, 2, 1, 42, 48, 5, 6, 3, 43, 101, 112, 48, 33, 49,
    31, 48, 29, 6, 3, 85, 4, 3, 12, 22, 114, 99, 103, 101, 110, 32, 115, 101, 108, 102, 32, 115,
    105, 103, 110, 101, 100, 32, 99, 101, 114, 116, 48, 32, 23, 13, 55, 53, 48, 49, 48, 49, 48, 48,
    48, 48, 48, 48, 90, 24, 15, 52, 48, 57, 54, 48, 49, 48, 49, 48, 48, 48, 48, 48, 48, 90, 48, 33,
    49, 31, 48, 29, 6, 3, 85, 4, 3, 12, 22, 114, 99, 103, 101, 110, 32, 115, 101, 108, 102, 32,
    115, 105, 103, 110, 101, 100, 32, 99, 101, 114, 116, 48, 42, 48, 5, 6, 3, 43, 101, 112, 3, 33,
    0, 83, 74, 255, 70, 132, 118, 51, 92, 85, 250, 176, 123, 49, 206, 237, 79, 161, 136, 99, 44,
    52, 128, 94, 174, 55, 174, 198, 113, 79, 135, 111, 26, 163, 62, 48, 60, 48, 58, 6, 3, 85, 29,
    17, 4, 51, 48, 49, 130, 47, 97, 114, 49, 74, 45, 72, 86, 122, 48, 69, 79, 52, 67, 122, 83, 57,
    67, 78, 56, 69, 70, 116, 97, 46, 97, 100, 52, 55, 49, 109, 97, 66, 97, 55, 48, 119, 53, 118,
    110, 54, 110, 78, 105, 108, 102, 85, 97, 48, 5, 6, 3, 43, 101, 112, 3, 65, 0, 211, 114, 220,
    25, 145, 60, 41, 144, 219, 0, 170, 31, 206, 39, 134, 136, 147, 103, 63, 215, 239, 108, 28, 136,
    102, 40, 213, 247, 233, 32, 190, 66, 155, 175, 6, 206, 193, 223, 93, 244, 11, 54, 81, 66, 31,
    79, 20, 161, 138, 83, 58, 13, 4, 214, 204, 189, 12, 66, 180, 147, 202, 208, 242, 3,
];
const CERT_DIGEST: &[u8] = &[
    112, 155, 175, 48, 124, 184, 87, 220, 71, 56, 229, 88, 125, 146, 177, 13, 218, 216, 23, 59,
    225, 6, 23, 207, 126, 223, 169, 142, 92, 242, 240, 239,
];

/// Construct a new TestKeystore.
/// DANGER! This is a mock keystore for testing, DO NOT USE THIS IN PRODUCTION!
<<<<<<< HEAD
pub async fn spawn_test_keystore(
    fixture_keypairs: Vec<MockKeypair>,
) -> KeystoreApiResult<KeystoreSender> {
    let builder = ghost_actor::actor_builder::GhostActorBuilder::new();
    let internal_sender = builder
        .channel_factory()
        .create_channel::<TestKeystoreInternal>()
        .await?;
    let sender = builder
        .channel_factory()
        .create_channel::<KeystoreApi>()
        .await?;
    tokio::task::spawn(builder.spawn(TestKeystore::new(internal_sender, fixture_keypairs)));
    Ok(sender)
}

/// Internal Private Key newtype.
#[derive(Debug)]
struct PrivateKey(pub holochain_crypto::DynCryptoBytes);

ghost_actor::ghost_chan! {
    /// Internal Channel
    chan TestKeystoreInternal<KeystoreError> {
        /// we have generated a keypair, now track it
        fn finalize_new_keypair(
            pub_key: holo_hash::AgentPubKey,
            priv_key: PrivateKey,
        ) -> ();
    }
}

/// Internal mock keystore struct.
struct TestKeystore {
    internal_sender: ghost_actor::GhostSender<TestKeystoreInternal>,
    fixture_keypairs: Vec<MockKeypair>,
    active_keypairs: HashMap<holo_hash::AgentPubKey, PrivateKey>,
}

impl TestKeystore {
    fn new(
        internal_sender: ghost_actor::GhostSender<TestKeystoreInternal>,
        fixture_keypairs: Vec<MockKeypair>,
    ) -> Self {
        Self {
            internal_sender,
            fixture_keypairs,
            active_keypairs: HashMap::<holo_hash::AgentPubKey, _>::new(),
        }
    }
}

impl ghost_actor::GhostControlHandler for TestKeystore {}

impl ghost_actor::GhostHandler<TestKeystoreInternal> for TestKeystore {}

impl TestKeystoreInternalHandler for TestKeystore {
    fn handle_finalize_new_keypair(
        &mut self,
        pub_key: holo_hash::AgentPubKey,
        priv_key: PrivateKey,
    ) -> TestKeystoreInternalHandlerResult<()> {
        self.active_keypairs.insert(pub_key, priv_key);
        Ok(async move { Ok(()) }.boxed().into())
    }
}

impl ghost_actor::GhostHandler<KeystoreApi> for TestKeystore {}

impl KeystoreApiHandler for TestKeystore {
    fn handle_generate_sign_keypair_from_pure_entropy(
        &mut self,
    ) -> KeystoreApiHandlerResult<holo_hash::AgentPubKey> {
        let _ = crypto_init_sodium();
        if !self.fixture_keypairs.is_empty() {
            let MockKeypair { pub_key, sec_key } = self.fixture_keypairs.remove(0);
            // we're loading this out of insecure memory - but this is just a mock
            let sec_key = PrivateKey(danger_crypto_secure_buffer_from_bytes(&sec_key)?);
            self.active_keypairs.insert(pub_key.clone(), sec_key);
            return Ok(async move { Ok(pub_key) }.boxed().into());
        }
        let i_s = self.internal_sender.clone();
        Ok(async move {
            let (pub_key, sec_key) = crypto_sign_keypair(None).await?;
            let pub_key = pub_key.read().to_vec();
            let agent_pubkey = holo_hash::AgentPubKey::with_pre_hashed(pub_key);
            let sec_key = PrivateKey(sec_key);
            i_s.finalize_new_keypair(agent_pubkey.clone(), sec_key)
                .await?;
            Ok(agent_pubkey)
        }
        .boxed()
        .into())
    }

    fn handle_list_sign_keys(&mut self) -> KeystoreApiHandlerResult<Vec<holo_hash::AgentPubKey>> {
        let keys = self.active_keypairs.keys().cloned().collect();
        Ok(async move { Ok(keys) }.boxed().into())
    }

    fn handle_sign(&mut self, input: SignInput) -> KeystoreApiHandlerResult<Signature> {
        let SignInput { key, data } = input;
        let mut data = crypto_insecure_buffer_from_bytes(data.bytes())?;
        let mut sec_key = match self.active_keypairs.get(&key) {
            Some(sec_key) => sec_key.0.clone(),
            None => return Err(format!("Signature Failure, Unknown Agent: {}", key).into()),
        };
        Ok(async move {
            let signature = crypto_sign(&mut data, &mut sec_key).await?;
            let signature = signature.read().to_vec();
            Ok(Signature(signature))
        }
        .boxed()
        .into())
    }
=======
pub async fn spawn_test_keystore() -> KeystoreApiResult<KeystoreSender> {
    use lair_keystore_api::test::*;
    let (api, _evt) = spawn_test_keystore(
        vec![
            FixtureSignEd25519Keypair {
                pub_key: PUB1.to_vec(),
                priv_key: SEC1.to_vec(),
            },
            FixtureSignEd25519Keypair {
                pub_key: PUB2.to_vec(),
                priv_key: SEC2.to_vec(),
            },
        ],
        vec![FixtureTlsCert {
            priv_key_der: CERT_SEC.to_vec(),
            sni: CERT_SNI.to_string(),
            cert_der: CERT.to_vec(),
            cert_digest: CERT_DIGEST.to_vec(),
        }],
    )
    .await?;
    Ok(api)
>>>>>>> 437e6735
}

#[cfg(test)]
mod tests {
    use super::*;

    #[tokio::test(threaded_scheduler)]
    async fn test_test_keystore() {
        tokio::task::spawn(async move {
            let _ = holochain_crypto::crypto_init_sodium();

            let keystore = spawn_test_keystore().await.unwrap();
            let agent_pubkey1 = holo_hash::AgentPubKey::new_from_pure_entropy(&keystore)
                .await
                .unwrap();
            assert_eq!(
                "uhCAkmrkoAHPVf_eufG7eC5fm6QKrW5pPMoktvG5LOC0SnJ4vV1Uv",
                &agent_pubkey1.to_string()
            );
            let agent_pubkey2 = holo_hash::AgentPubKey::new_from_pure_entropy(&keystore)
                .await
                .unwrap();
            assert_eq!(
                "uhCAke1j8Z2a-_min0h0pGuEMcYlo_V1l1mt9OtBuywKmHlg4L_R-",
                &agent_pubkey2.to_string()
            );

            #[derive(Debug, serde::Serialize, serde::Deserialize, SerializedBytes)]
            struct MyData(Vec<u8>);

            let my_data_1 = MyData(b"signature test data 1".to_vec());

            let signature = agent_pubkey1.sign(&keystore, &my_data_1).await.unwrap();

            assert!(agent_pubkey1
                .verify_signature(&signature, &my_data_1)
                .await
                .unwrap());
        })
        .await
        .unwrap();
    }
}<|MERGE_RESOLUTION|>--- conflicted
+++ resolved
@@ -49,122 +49,6 @@
 
 /// Construct a new TestKeystore.
 /// DANGER! This is a mock keystore for testing, DO NOT USE THIS IN PRODUCTION!
-<<<<<<< HEAD
-pub async fn spawn_test_keystore(
-    fixture_keypairs: Vec<MockKeypair>,
-) -> KeystoreApiResult<KeystoreSender> {
-    let builder = ghost_actor::actor_builder::GhostActorBuilder::new();
-    let internal_sender = builder
-        .channel_factory()
-        .create_channel::<TestKeystoreInternal>()
-        .await?;
-    let sender = builder
-        .channel_factory()
-        .create_channel::<KeystoreApi>()
-        .await?;
-    tokio::task::spawn(builder.spawn(TestKeystore::new(internal_sender, fixture_keypairs)));
-    Ok(sender)
-}
-
-/// Internal Private Key newtype.
-#[derive(Debug)]
-struct PrivateKey(pub holochain_crypto::DynCryptoBytes);
-
-ghost_actor::ghost_chan! {
-    /// Internal Channel
-    chan TestKeystoreInternal<KeystoreError> {
-        /// we have generated a keypair, now track it
-        fn finalize_new_keypair(
-            pub_key: holo_hash::AgentPubKey,
-            priv_key: PrivateKey,
-        ) -> ();
-    }
-}
-
-/// Internal mock keystore struct.
-struct TestKeystore {
-    internal_sender: ghost_actor::GhostSender<TestKeystoreInternal>,
-    fixture_keypairs: Vec<MockKeypair>,
-    active_keypairs: HashMap<holo_hash::AgentPubKey, PrivateKey>,
-}
-
-impl TestKeystore {
-    fn new(
-        internal_sender: ghost_actor::GhostSender<TestKeystoreInternal>,
-        fixture_keypairs: Vec<MockKeypair>,
-    ) -> Self {
-        Self {
-            internal_sender,
-            fixture_keypairs,
-            active_keypairs: HashMap::<holo_hash::AgentPubKey, _>::new(),
-        }
-    }
-}
-
-impl ghost_actor::GhostControlHandler for TestKeystore {}
-
-impl ghost_actor::GhostHandler<TestKeystoreInternal> for TestKeystore {}
-
-impl TestKeystoreInternalHandler for TestKeystore {
-    fn handle_finalize_new_keypair(
-        &mut self,
-        pub_key: holo_hash::AgentPubKey,
-        priv_key: PrivateKey,
-    ) -> TestKeystoreInternalHandlerResult<()> {
-        self.active_keypairs.insert(pub_key, priv_key);
-        Ok(async move { Ok(()) }.boxed().into())
-    }
-}
-
-impl ghost_actor::GhostHandler<KeystoreApi> for TestKeystore {}
-
-impl KeystoreApiHandler for TestKeystore {
-    fn handle_generate_sign_keypair_from_pure_entropy(
-        &mut self,
-    ) -> KeystoreApiHandlerResult<holo_hash::AgentPubKey> {
-        let _ = crypto_init_sodium();
-        if !self.fixture_keypairs.is_empty() {
-            let MockKeypair { pub_key, sec_key } = self.fixture_keypairs.remove(0);
-            // we're loading this out of insecure memory - but this is just a mock
-            let sec_key = PrivateKey(danger_crypto_secure_buffer_from_bytes(&sec_key)?);
-            self.active_keypairs.insert(pub_key.clone(), sec_key);
-            return Ok(async move { Ok(pub_key) }.boxed().into());
-        }
-        let i_s = self.internal_sender.clone();
-        Ok(async move {
-            let (pub_key, sec_key) = crypto_sign_keypair(None).await?;
-            let pub_key = pub_key.read().to_vec();
-            let agent_pubkey = holo_hash::AgentPubKey::with_pre_hashed(pub_key);
-            let sec_key = PrivateKey(sec_key);
-            i_s.finalize_new_keypair(agent_pubkey.clone(), sec_key)
-                .await?;
-            Ok(agent_pubkey)
-        }
-        .boxed()
-        .into())
-    }
-
-    fn handle_list_sign_keys(&mut self) -> KeystoreApiHandlerResult<Vec<holo_hash::AgentPubKey>> {
-        let keys = self.active_keypairs.keys().cloned().collect();
-        Ok(async move { Ok(keys) }.boxed().into())
-    }
-
-    fn handle_sign(&mut self, input: SignInput) -> KeystoreApiHandlerResult<Signature> {
-        let SignInput { key, data } = input;
-        let mut data = crypto_insecure_buffer_from_bytes(data.bytes())?;
-        let mut sec_key = match self.active_keypairs.get(&key) {
-            Some(sec_key) => sec_key.0.clone(),
-            None => return Err(format!("Signature Failure, Unknown Agent: {}", key).into()),
-        };
-        Ok(async move {
-            let signature = crypto_sign(&mut data, &mut sec_key).await?;
-            let signature = signature.read().to_vec();
-            Ok(Signature(signature))
-        }
-        .boxed()
-        .into())
-    }
-=======
 pub async fn spawn_test_keystore() -> KeystoreApiResult<KeystoreSender> {
     use lair_keystore_api::test::*;
     let (api, _evt) = spawn_test_keystore(
@@ -187,7 +71,6 @@
     )
     .await?;
     Ok(api)
->>>>>>> 437e6735
 }
 
 #[cfg(test)]
