use crate::hash_path::path::Component;
use crate::hash_path::path::Path;
use crate::prelude::*;
use holochain_wasmer_guest::*;

/// "hdk3anchor"
pub const ROOT: &str = "hdk3anchor";

#[derive(PartialEq, SerializedBytes, serde::Serialize, serde::Deserialize, Debug, Clone)]
/// historically an anchor could only be 1 or 2 levels deep as "type" and "text"
pub struct Anchor {
    pub anchor_type: String,
    pub anchor_text: Option<String>,
}

// provide all the default entry conventions for anchors
entry_def!(Anchor Path::entry_def());

/// anchors are just a special case of path, so we can move from anchor to path losslessly
/// we simply format the anchor structure into a string that works with the path string handling
impl From<&Anchor> for Path {
    fn from(anchor: &Anchor) -> Self {
        Self::from(&format!(
            "{1}{0}{2}{0}{3}",
            crate::hash_path::path::DELIMITER,
            ROOT,
            anchor.anchor_type,
            anchor.anchor_text.as_ref().unwrap_or(&String::default())
        ))
    }
}

/// paths are more general than anchors so a path could be represented that is not a valid anchor
/// the obvious example would be a path of binary data that is not valid utf-8 strings or a path
/// that is more than 2 levels deep
impl TryFrom<&Path> for Anchor {
    type Error = SerializedBytesError;
    fn try_from(path: &Path) -> Result<Self, Self::Error> {
        let components: Vec<Component> = path.as_ref().to_owned();
        if components.len() == 2 || components.len() == 3 {
            if components[0] == Component::from(ROOT) {
                Ok(Anchor {
                    anchor_type: (&components[1]).try_into()?,
                    anchor_text: {
                        match components.get(2) {
                            Some(component) => Some(component.try_into()?),
                            None => None,
                        }
                    },
                })
            } else {
                Err(SerializedBytesError::FromBytes(format!(
                    "Bad anchor path root {:0?} should be {:1?}",
                    components[0].as_ref(),
                    ROOT.as_bytes(),
                )))
            }
        } else {
            Err(SerializedBytesError::FromBytes(format!(
                "Bad anchor path length {}",
                components.len()
            )))
        }
    }
}

/// simple string interface to simple string based paths
/// a.k.a "the anchor pattern" that predates paths by a few years
pub fn anchor(anchor_type: String, anchor_text: String) -> Result<holo_hash::EntryHash, HdkError> {
    let path: Path = (&Anchor {
        anchor_type,
        anchor_text: Some(anchor_text),
    })
        .into();
    path.ensure()?;
    Ok(path.hash()?)
}

<<<<<<< HEAD
pub fn get_anchor(anchor_address: holo_hash::EntryHash) -> Result<Option<Anchor>, HdkError> {
=======
/// attempt to get an anchor by its hash
/// this can return None if the hash doesn't point to an anchor
/// we can't do anything fancy like ensure the anchor if not exists because we only have a hash
pub fn get_anchor(anchor_address: holo_hash::EntryHash) -> Result<Option<Anchor>, WasmError> {
>>>>>>> b8a012c3
    Ok(match get!(anchor_address)?.and_then(|el| el.into()) {
        Some(Entry::App(eb)) => {
            let path = Path::try_from(SerializedBytes::from(eb))?;
            Some(Anchor::try_from(&path)?)
        }
        _ => None,
    })
}

<<<<<<< HEAD
pub fn list_anchor_type_addresses() -> Result<Vec<holo_hash::EntryHash>, HdkError> {
=======
/// returns every entry hash in a vector from the root of an anchor
/// hashes are sorted in the same way that paths sort children
pub fn list_anchor_type_addresses() -> Result<Vec<holo_hash::EntryHash>, WasmError> {
>>>>>>> b8a012c3
    let links = Path::from(ROOT)
        .children()?
        .into_inner()
        .into_iter()
        .map(|link| link.target)
        .collect();
    Ok(links)
}

<<<<<<< HEAD
pub fn list_anchor_addresses(anchor_type: String) -> Result<Vec<holo_hash::EntryHash>, HdkError> {
=======
/// returns every entry hash in a vector from the second level of an anchor
/// uses the string argument to build the path from the root
/// hashes are sorted in the same way that paths sort children
pub fn list_anchor_addresses(anchor_type: String) -> Result<Vec<holo_hash::EntryHash>, WasmError> {
>>>>>>> b8a012c3
    let path: Path = (&Anchor {
        anchor_type,
        anchor_text: None,
    })
        .into();
    path.ensure()?;
    let links = path
        .children()?
        .into_inner()
        .into_iter()
        .map(|link| link.target)
        .collect();
    Ok(links)
}

/// the old version of holochain that anchors was designed for had two part link tags but now link
/// tags are a single array of bytes, so to get an external interface that is somewhat backwards
/// compatible we need to rebuild the anchors from the paths serialized into the links and then
/// return the
pub fn list_anchor_tags(anchor_type: String) -> Result<Vec<String>, HdkError> {
    let path: Path = (&Anchor {
        anchor_type,
        anchor_text: None,
    })
        .into();
    path.ensure()?;
    let hopefully_anchor_tags: Result<Vec<String>, SerializedBytesError> = path
        .children()?
        .into_inner()
        .into_iter()
        .map(|link| match Path::try_from(&link.tag) {
            Ok(path) => match Anchor::try_from(&path) {
                Ok(anchor) => match anchor.anchor_text {
                    Some(text) => Ok(text),
                    None => Err(SerializedBytesError::FromBytes(
                        "missing anchor text".into(),
                    )),
                },
                Err(e) => Err(e),
            },
            Err(e) => Err(e),
        })
        .collect();
    let mut anchor_tags = hopefully_anchor_tags?;
    anchor_tags.sort();
    anchor_tags.dedup();
    Ok(anchor_tags)
}

#[cfg(test)]
#[test]
fn hash_path_root() {
    assert_eq!(ROOT, "hdk3anchor");
}

#[cfg(test)]
#[test]
fn hash_path_anchor_path() {
    for (atype, text, path_string) in vec![
        ("foo", None, "hdk3anchor.foo"),
        ("foo", Some("bar".to_string()), "hdk3anchor.foo.bar"),
    ] {
        assert_eq!(
            Path::from(path_string),
            (&Anchor {
                anchor_type: atype.to_string(),
                anchor_text: text,
            })
                .into(),
        );
    }
}

#[cfg(test)]
#[test]
fn hash_path_anchor_entry_def() {
    assert_eq!(Path::entry_def_id(), Anchor::entry_def_id(),);

    assert_eq!(Path::crdt_type(), Anchor::crdt_type(),);

    assert_eq!(Path::required_validations(), Anchor::required_validations(),);

    assert_eq!(Path::entry_visibility(), Anchor::entry_visibility(),);

    assert_eq!(Path::entry_def(), Anchor::entry_def(),);
}

#[cfg(test)]
#[test]
fn hash_path_anchor_from_path() {
    let path = Path::from(vec![
        Component::from(vec![
            104, 0, 0, 0, 100, 0, 0, 0, 107, 0, 0, 0, 51, 0, 0, 0, 97, 0, 0, 0, 110, 0, 0, 0, 99,
            0, 0, 0, 104, 0, 0, 0, 111, 0, 0, 0, 114, 0, 0, 0,
        ]),
        Component::from(vec![102, 0, 0, 0, 111, 0, 0, 0, 111, 0, 0, 0]),
        Component::from(vec![98, 0, 0, 0, 97, 0, 0, 0, 114, 0, 0, 0]),
    ]);

    assert_eq!(
        Anchor::try_from(&path).unwrap(),
        Anchor {
            anchor_type: "foo".into(),
            anchor_text: Some("bar".into()),
        },
    );
}<|MERGE_RESOLUTION|>--- conflicted
+++ resolved
@@ -76,14 +76,10 @@
     Ok(path.hash()?)
 }
 
-<<<<<<< HEAD
-pub fn get_anchor(anchor_address: holo_hash::EntryHash) -> Result<Option<Anchor>, HdkError> {
-=======
 /// attempt to get an anchor by its hash
 /// this can return None if the hash doesn't point to an anchor
 /// we can't do anything fancy like ensure the anchor if not exists because we only have a hash
-pub fn get_anchor(anchor_address: holo_hash::EntryHash) -> Result<Option<Anchor>, WasmError> {
->>>>>>> b8a012c3
+pub fn get_anchor(anchor_address: holo_hash::EntryHash) -> Result<Option<Anchor>, HdkError> {
     Ok(match get!(anchor_address)?.and_then(|el| el.into()) {
         Some(Entry::App(eb)) => {
             let path = Path::try_from(SerializedBytes::from(eb))?;
@@ -93,13 +89,9 @@
     })
 }
 
-<<<<<<< HEAD
-pub fn list_anchor_type_addresses() -> Result<Vec<holo_hash::EntryHash>, HdkError> {
-=======
 /// returns every entry hash in a vector from the root of an anchor
 /// hashes are sorted in the same way that paths sort children
-pub fn list_anchor_type_addresses() -> Result<Vec<holo_hash::EntryHash>, WasmError> {
->>>>>>> b8a012c3
+pub fn list_anchor_type_addresses() -> Result<Vec<holo_hash::EntryHash>, HdkError> {
     let links = Path::from(ROOT)
         .children()?
         .into_inner()
@@ -109,14 +101,10 @@
     Ok(links)
 }
 
-<<<<<<< HEAD
-pub fn list_anchor_addresses(anchor_type: String) -> Result<Vec<holo_hash::EntryHash>, HdkError> {
-=======
 /// returns every entry hash in a vector from the second level of an anchor
 /// uses the string argument to build the path from the root
 /// hashes are sorted in the same way that paths sort children
-pub fn list_anchor_addresses(anchor_type: String) -> Result<Vec<holo_hash::EntryHash>, WasmError> {
->>>>>>> b8a012c3
+pub fn list_anchor_addresses(anchor_type: String) -> Result<Vec<holo_hash::EntryHash>, HdkError> {
     let path: Path = (&Anchor {
         anchor_type,
         anchor_text: None,
