--- conflicted
+++ resolved
@@ -339,10 +339,6 @@
     use holochain_types::test_utils::fake_dna_hash;
     use holochain_zome_types::capability::CapAccess;
     use holochain_zome_types::capability::ZomeCallCapGrant;
-<<<<<<< HEAD
-
-=======
->>>>>>> e0681530
     use std::collections::BTreeSet;
 
     #[tokio::test(flavor = "multi_thread")]
