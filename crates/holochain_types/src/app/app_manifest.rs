//! Defines the hApp Manifest YAML format, including validation.

<<<<<<< HEAD
use mr_bundle::{Location, Manifest};
use serde;
use std::path::PathBuf;
=======
#![warn(missing_docs)]
>>>>>>> a410be8f

mod app_manifest_v1;
mod app_manifest_validated;
mod current;
mod error;

/// Container struct which uses the `manifest_version` field to determine
/// which manifest version to deserialize to.
#[derive(Clone, Debug, PartialEq, Eq, serde::Serialize, serde::Deserialize)]
#[serde(tag = "manifest_version")]
#[allow(missing_docs)]
pub enum AppManifest {
    #[serde(rename = "1")]
    #[serde(alias = "\"1\"")]
    V1(app_manifest_v1::AppManifestV1),
}

impl Manifest for AppManifest {
    fn locations(&self) -> Vec<Location> {
        match self {
            AppManifest::V1(app_manifest_v1::AppManifestV1 { cells, .. }) => cells
                .iter()
                .filter_map(|cell| cell.dna.location.clone())
                .collect(),
        }
    }

    fn path(&self) -> PathBuf {
        "app.yaml".into()
    }
}<|MERGE_RESOLUTION|>--- conflicted
+++ resolved
@@ -1,12 +1,10 @@
+#![warn(missing_docs)]
+
 //! Defines the hApp Manifest YAML format, including validation.
 
-<<<<<<< HEAD
 use mr_bundle::{Location, Manifest};
 use serde;
 use std::path::PathBuf;
-=======
-#![warn(missing_docs)]
->>>>>>> a410be8f
 
 mod app_manifest_v1;
 mod app_manifest_validated;
