--- conflicted
+++ resolved
@@ -56,11 +56,7 @@
                         };
                         ribosome
                             .clone()
-<<<<<<< HEAD
-                            .maybe_call(ha.clone().into(), &i, &i.zome_name.clone(), &i.fn_name)
-=======
                             .maybe_call(ha.clone().into(), &i, &i.zome_name, &i.fn_name)
->>>>>>> b064f749
                             .unwrap();
                     });
                 });
