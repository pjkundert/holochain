use crate::conductor::error::ConductorError;
use boolinator::Boolinator;
use petgraph::{algo::toposort, graph::DiGraph, prelude::NodeIndex};
use serde::{Deserialize, Serialize};
use std::{
    collections::{HashMap, HashSet},
<<<<<<< HEAD
    convert::TryFrom,
    fs,
=======
>>>>>>> 06e8b72b
    path::PathBuf,
    sync::Arc,
};
use sx_types::{
    agent::{AgentId, Base32},
    dna::{
        bridges::{BridgePresence, BridgeReference},
        Dna,
    },
    error::SkunkError,
    prelude::*,
};

#[cfg(test)]
mod tests;

/// Mutable conductor state, stored in a DB and writeable only via Admin interface.
///
/// References between structs (cell configs pointing to
/// the agent and DNA to be instantiated) are implemented
/// via string IDs.
#[derive(Deserialize, Serialize, Clone, PartialEq, Default, Debug)]
pub struct ConductorState {
    /// List of Agents, this mainly means identities and their keys. Required.
    pub agents: Vec<AgentConfig>,
    /// List of DNAs, for each a path to the DNA file. Optional.
    #[serde(default)]
    pub dnas: Vec<DnaConfig>,
    /// List of cells, includes references to an agent and a DNA. Optional.
    #[serde(default)]
    pub cells: Vec<CellConfig>,
    /// List of interfaces any UI can use to access zome functions. Optional.
    #[serde(default)]
    pub interfaces: Vec<InterfaceConfig>,

    /// List of bridges between cells. Optional.
    #[serde(default)]
    pub bridges: Vec<Bridge>,
}

/// Check for duplicate items in a list of strings
fn detect_dupes<'a, I: Iterator<Item = &'a String>>(
    name: &'static str,
    items: I,
) -> Result<(), String> {
    let mut set = HashSet::<&str>::new();
    let mut dupes = Vec::<String>::new();
    for item in items {
        if !set.insert(item) {
            dupes.push(item.to_string())
        }
    }
    if !dupes.is_empty() {
        Err(format!(
            "Duplicate {} IDs detected: {}",
            name,
            dupes.join(", ")
        ))
    } else {
        Ok(())
    }
}

pub type DnaLoader = Arc<Box<dyn FnMut(&PathBuf) -> Result<Dna, SkunkError> + Send + Sync>>;

impl ConductorState {
    /// This function basically checks if self is a semantically valid configuration.
    /// This mainly means checking for consistency between config structs that reference others.
    /// FIXME: this function was ported over from legacy code, and then parts were ripped out until it compiled.
    ///     this is because we need the ConductorConfig to do some of these consistency checks.
    ///     If we keep using this representation of ConductorState, then add them back in.
    pub fn check_consistency(&self, mut dna_loader: &mut DnaLoader) -> Result<(), ConductorError> {
        detect_dupes("agent", self.agents.iter().map(|c| &c.id))?;
        detect_dupes("dna", self.dnas.iter().map(|c| &c.id))?;

        detect_dupes("cell", self.cells.iter().map(|c| &c.id))?;

        detect_dupes("interface", self.interfaces.iter().map(|c| &c.id))?;

        for cell in self.cells.iter() {
            self.agent_by_id(&cell.agent).is_some().ok_or_else(|| {
                format!(
                    "Agent configuration {} not found, mentioned in cell {}",
                    cell.agent, cell.id
                )
            })?;
            let dna_config = self.dna_by_id(&cell.dna);
            dna_config.is_some().ok_or_else(|| {
                format!(
                    "DNA configuration \"{}\" not found, mentioned in cell \"{}\"",
                    cell.dna, cell.id
                )
            })?;
            let dna_config = dna_config.unwrap();
            let dna =
                Arc::get_mut(&mut dna_loader).unwrap()(&PathBuf::from(dna_config.file.clone()))
                    .map_err(|_| format!("Could not load DNA file \"{}\"", dna_config.file))?;

            for zome in dna.zomes.values() {
                for bridge in zome.bridges.iter() {
                    if bridge.presence == BridgePresence::Required {
                        let handle = bridge.handle.clone();
                        let _ = self
                            .bridges
                            .iter()
                            .find(|b| b.handle == handle)
                            .ok_or_else(|| {
                                format!(
                                    "Required bridge '{}' for cell '{}' missing",
                                    handle, cell.id
                                )
                            })?;
                    }
                }
            }
        }

        for interface in self.interfaces.iter() {
            for cell in interface.cells.iter() {
                self.cell_by_id(&cell.id).is_some().ok_or_else(|| {
                    format!(
                        "cell configuration \"{}\" not found, mentioned in interface",
                        cell.id
                    )
                })?;
            }
        }

        for bridge in self.bridges.iter() {
            self.check_bridge_requirements(bridge, dna_loader)?;
        }

        let _ = self.cell_ids_sorted_by_bridge_dependencies()?;

        Ok(())
    }

    fn check_bridge_requirements(
        &self,
        bridge_config: &Bridge,
        mut dna_loader: &mut DnaLoader,
    ) -> Result<(), String> {
        //
        // Get caller's config. DNA config, and DNA:
        //
        let caller_config = self.cell_by_id(&bridge_config.caller_id).ok_or_else(|| {
            format!(
                "cell configuration \"{}\" not found, mentioned in bridge",
                bridge_config.caller_id
            )
        })?;

        let caller_dna_config = self.dna_by_id(&caller_config.dna).ok_or_else(|| {
            format!(
                "DNA configuration \"{}\" not found, mentioned in cell \"{}\"",
                caller_config.dna, caller_config.id
            )
        })?;

        let caller_dna_file = caller_dna_config.file;
        let caller_dna =
            Arc::get_mut(&mut dna_loader).unwrap()(&PathBuf::from(caller_dna_file.clone()))
                .map_err(|err| {
                    format!(
                        "Could not load DNA file \"{}\"; error was: {}",
                        caller_dna_file, err
                    )
                })?;

        //
        // Get callee's config. DNA config, and DNA:
        //
        let callee_config = self.cell_by_id(&bridge_config.callee_id).ok_or_else(|| {
            format!(
                "cell configuration \"{}\" not found, mentioned in bridge",
                bridge_config.callee_id
            )
        })?;

        let callee_dna_config = self.dna_by_id(&callee_config.dna).ok_or_else(|| {
            format!(
                "DNA configuration \"{}\" not found, mentioned in cell \"{}\"",
                callee_config.dna, callee_config.id
            )
        })?;

        let callee_dna_file = callee_dna_config.file;
        let callee_dna =
            Arc::get_mut(&mut dna_loader).unwrap()(&PathBuf::from(callee_dna_file.clone()))
                .map_err(|err| {
                    format!(
                        "Could not load DNA file \"{}\"; error was: {}",
                        callee_dna_file, err
                    )
                })?;

        //
        // Get matching bridge definition from caller's DNA:
        //
        let mut maybe_bridge = None;
        for zome in caller_dna.zomes.values() {
            for bridge_def in zome.bridges.iter() {
                if bridge_def.handle == bridge_config.handle {
                    maybe_bridge = Some(bridge_def.clone());
                }
            }
        }

        let bridge = maybe_bridge.ok_or_else(|| {
            format!(
                "No bridge definition with handle '{}' found in {}'s DNA",
                bridge_config.handle, bridge_config.caller_id,
            )
        })?;

        match bridge.reference {
            BridgeReference::Address { ref dna_address } => {
                if *dna_address != callee_dna.address() {
                    return Err(format!(
                        "Bridge '{}' of caller cell '{}' requires callee to be DNA with hash '{}', but the configured cell '{}' runs DNA with hash '{}'.",
                        bridge.handle,
                        bridge_config.caller_id,
                        dna_address,
                        callee_config.id,
                        callee_dna.address(),
                    ));
                }
            }
            BridgeReference::Trait { ref traits } => {
                for (expected_trait_name, expected_trait) in traits {
                    let mut found = false;
                    for (_zome_name, zome) in callee_dna.zomes.iter() {
                        for (zome_trait_name, zome_trait_functions) in zome.traits.iter() {
                            if zome_trait_name == expected_trait_name {
                                let mut has_all_fns_exported = true;
                                for fn_def in expected_trait.functions.iter() {
                                    if !zome_trait_functions.functions.contains(&fn_def.name) {
                                        has_all_fns_exported = false;
                                    }
                                }

                                let mut has_matching_signatures = true;
                                if has_all_fns_exported {
                                    for fn_def in expected_trait.functions.iter() {
                                        if !zome.fn_declarations.contains(&fn_def) {
                                            has_matching_signatures = false;
                                        }
                                    }
                                }

                                if has_all_fns_exported && has_matching_signatures {
                                    found = true;
                                }
                            }
                        }
                    }

                    if !found {
                        return Err(format!(
                            "Bridge '{}' of cell '{}' requires callee to to implement trait '{}' with functions: {:?}",
                            bridge.handle,
                            bridge_config.caller_id,
                            expected_trait_name,
                            expected_trait.functions,
                        ));
                    }
                }
            }
        };
        Ok(())
    }

    /// Returns the agent configuration with the given ID if present
    pub fn agent_by_id(&self, id: &str) -> Option<AgentConfig> {
        self.agents.iter().find(|ac| ac.id == *id).cloned()
    }

    /// Returns the agent configuration with the given ID if present
    pub fn update_agent_address_by_id(&mut self, id: &str, agent_id: &AgentId) {
        self.agents.iter_mut().for_each(|ac| {
            if ac.id == *id {
                ac.public_address = agent_id.pub_sign_key().clone()
            }
        })
    }

    /// Returns the DNA configuration with the given ID if present
    pub fn dna_by_id(&self, id: &str) -> Option<DnaConfig> {
        self.dnas.iter().find(|dc| dc.id == *id).cloned()
    }

    /// Returns the DNA configuration with the given ID if present
    pub fn update_dna_hash_by_id(&mut self, id: &str, hash: String) -> bool {
        self.dnas
            .iter_mut()
            .find(|dc| dc.id == *id)
            .map(|dna| dna.hash = hash)
            .is_some()
    }

    /// Returns the cell configuration with the given ID if present
    pub fn cell_by_id(&self, id: &str) -> Option<CellConfig> {
        self.cells.iter().find(|ic| ic.id == *id).cloned()
    }

    /// Returns the interface configuration with the given ID if present
    pub fn interface_by_id(&self, id: &str) -> Option<InterfaceConfig> {
        self.interfaces.iter().find(|ic| ic.id == *id).cloned()
    }

    /// Returns all defined cell IDs
    pub fn cell_ids(&self) -> Vec<String> {
        self.cells.iter().map(|cell| cell.id.clone()).collect()
    }

    /// This function uses the petgraph crate to model the bridge connections in this config
    /// as a graph and then create a topological sorting of the nodes, which are cells.
    /// The sorting gets reversed to get those cells first that do NOT depend on others
    /// such that this ordering of cells can be used to spawn them and simultaneously create
    /// initialize the bridges and be able to assert that any callee already exists (which makes
    /// this task much easier).
    pub fn cell_ids_sorted_by_bridge_dependencies(&self) -> Result<Vec<String>, ConductorError> {
        let mut graph = DiGraph::<&str, &str>::new();

        // Add cell ids to the graph which returns the indices the graph is using.
        // Storing those in a map from ids to create edges from bridges below.
        let index_map: HashMap<_, _> = self
            .cells
            .iter()
            .map(|cell| (cell.id.clone(), graph.add_node(&cell.id)))
            .collect();

        // Reverse of graph indices to cell ids to create the return vector below.
        let reverse_map: HashMap<_, _> = self
            .cells
            .iter()
            .map(|cell| (index_map.get(&cell.id).unwrap(), cell.id.clone()))
            .collect();

        // Create vector of edges (with node indices) from bridges:
        let edges: Vec<(&NodeIndex<u32>, &NodeIndex<u32>)> = self
            .bridges
            .iter()
            .map(
                |bridge| -> Result<(&NodeIndex<u32>, &NodeIndex<u32>), ConductorError> {
                    let start = index_map.get(&bridge.caller_id);
                    let end = index_map.get(&bridge.callee_id);
                    if let (Some(start_inner), Some(end_inner)) = (start, end) {
                        Ok((start_inner, end_inner))
                    } else {
                        Err(ConductorError::ConfigError(format!(
                        "cell configuration not found, mentioned in bridge configuration: {} -> {}",
                        bridge.caller_id, bridge.callee_id,
                    )))
                    }
                },
            )
            .collect::<Result<Vec<_>, _>>()?;

        // Add edges to graph:
        for &(node_a, node_b) in edges.iter() {
            graph.add_edge(node_a.clone(), node_b.clone(), "");
        }

        // Sort with petgraph::algo::toposort
        let mut sorted_nodes = toposort(&graph, None).map_err(|_cycle_error| {
            ConductorError::ConfigError("Cyclic dependency in bridge configuration".to_string())
        })?;

        // REVERSE order because we want to get the cell with NO dependencies first
        // since that is the cell we should spawn first.
        sorted_nodes.reverse();

        // Map sorted vector of node indices back to cell ids
        Ok(sorted_nodes
            .iter()
            .map(|node_index| reverse_map.get(node_index).unwrap())
            .cloned()
            .collect())
    }

    pub fn bridge_dependencies(&self, caller_cell_id: String) -> Vec<Bridge> {
        self.bridges
            .iter()
            .filter(|bridge| bridge.caller_id == caller_cell_id)
            .cloned()
            .collect()
    }

    /// Removes the cell given by id and all mentions of it in other elements so
    /// that the config is guaranteed to be valid afterwards if it was before.
    pub fn save_remove_cell(mut self, id: &str) -> Self {
        self.cells = self
            .cells
            .into_iter()
            .filter(|cell| cell.id != *id)
            .collect();

        self.interfaces = self
            .interfaces
            .into_iter()
            .map(|mut interface| {
                interface.cells = interface
                    .cells
                    .into_iter()
                    .filter(|cell| cell.id != *id)
                    .collect();
                interface
            })
            .collect();

        self
    }
}

/// An agent has a name/ID and is optionally defined by a private key that resides in a file
#[derive(Deserialize, Serialize, Clone, Debug, PartialEq)]
pub struct AgentConfig {
    pub id: String,
    pub name: String,
    pub public_address: Base32,
    pub keystore_file: String,
    /// If set to true conductor will ignore keystore_file and instead use the remote signer
    /// accessible through signing_service_uri to request signatures.
    pub holo_remote_key: Option<bool>,
    /// If true this agent will use dummy keys rather than a keystore file
    pub test_agent: Option<bool>,
}

/// A DNA is represented by a DNA file.
/// A hash can optionally be provided, which could be used to validate that the DNA being installed
/// is the DNA that was intended to be installed.
#[derive(Deserialize, Serialize, Clone, Debug, PartialEq)]
pub struct DnaConfig {
    pub id: String,
    pub file: String,
    pub hash: String,
    #[serde(default)]
    pub uuid: Option<String>,
}

<<<<<<< HEAD
impl TryFrom<DnaConfig> for Dna {
    type Error = SkunkError;
    fn try_from(dna_config: DnaConfig) -> Result<Self, Self::Error> {
        let contents = fs::read_to_string(dna_config.file)?;
        Dna::try_from(JsonString::from_json(&contents)).map_err(|err| err.into())
    }
}

=======
>>>>>>> 06e8b72b
/// An cell combines a DNA with an agent.
/// Each cell has its own storage configuration.
#[derive(Deserialize, Serialize, Clone, Debug, PartialEq)]
pub struct CellConfig {
    pub id: String,
    pub dna: String,
    pub agent: String,
}

/// Here, interfaces are user facing and make available zome functions to
/// GUIs, browser based web UIs, local native UIs, other local applications and scripts.
/// We currently have:
/// * websockets
/// * HTTP
///
/// We will also soon develop
/// * Unix domain sockets
///
/// The cells (referenced by ID) that are to be made available via that interface should be listed.
/// An admin flag will enable conductor functions for programatically changing the configuration
/// (e.g. installing apps)
#[derive(Deserialize, Serialize, Clone, Debug, PartialEq)]
pub struct InterfaceConfig {
    pub id: String,
    pub driver: InterfaceDriver,
    #[serde(default)]
    pub admin: bool,
    #[serde(default)]
    pub cells: Vec<CellReferenceConfig>,
    /// Experimental!
    /// If this flag is set the conductor might change the port the interface binds to if the
    /// given port is occupied. This might cause problems if the context that runs the conductor
    /// is not aware of this logic and is not tracking the new port (which gets printed on stdout).
    /// Use at your own risk...
    pub choose_free_port: Option<bool>,
}

#[derive(Deserialize, Serialize, Clone, Debug, PartialEq)]
#[serde(tag = "type", rename_all = "lowercase")]
pub enum InterfaceDriver {
    Websocket { port: u16 },
    Http { port: u16 },
    DomainSocket { file: String },
    Custom(toml::value::Value),
}

/// An cell reference makes an cell available in the scope
/// of an interface.
/// Since UIs usually hard-code the name with which they reference an cell,
/// we need to decouple that name used by the UI from the internal ID of
/// the cell. That is what the optional `alias` field provides.
/// Given that there is 1-to-1 relationship between UIs and interfaces,
/// by setting an alias for available cells in the UI's interface
/// each UI can have its own unique handle for shared cells.
#[derive(Deserialize, Serialize, Clone, Debug, PartialEq)]
pub struct CellReferenceConfig {
    /// ID of the cell that is made available in the interface
    pub id: String,

    /// A local name under which the cell gets mounted in the
    /// interface's scope
    pub alias: Option<String>,
}

/// A bridge enables an cell to call zome functions of another cell.
/// It is basically an internal interface.
#[derive(Deserialize, Serialize, PartialEq, Debug, Clone)]
pub struct Bridge {
    /// ID of the cell that calls the other one.
    /// This cell depends on the callee.
    pub caller_id: String,

    /// ID of the cell that exposes traits through this bridge.
    /// This cell is used by the caller.
    pub callee_id: String,

    /// The caller's local handle of this bridge and the callee.
    /// A caller can have many bridges to other DNAs and those DNAs could
    /// by bound dynamically.
    /// Callers reference callees by this arbitrary but unique local name.
    pub handle: String,
}<|MERGE_RESOLUTION|>--- conflicted
+++ resolved
@@ -4,11 +4,6 @@
 use serde::{Deserialize, Serialize};
 use std::{
     collections::{HashMap, HashSet},
-<<<<<<< HEAD
-    convert::TryFrom,
-    fs,
-=======
->>>>>>> 06e8b72b
     path::PathBuf,
     sync::Arc,
 };
@@ -450,17 +445,6 @@
     pub uuid: Option<String>,
 }
 
-<<<<<<< HEAD
-impl TryFrom<DnaConfig> for Dna {
-    type Error = SkunkError;
-    fn try_from(dna_config: DnaConfig) -> Result<Self, Self::Error> {
-        let contents = fs::read_to_string(dna_config.file)?;
-        Dna::try_from(JsonString::from_json(&contents)).map_err(|err| err.into())
-    }
-}
-
-=======
->>>>>>> 06e8b72b
 /// An cell combines a DNA with an agent.
 /// Each cell has its own storage configuration.
 #[derive(Deserialize, Serialize, Clone, Debug, PartialEq)]
