--- conflicted
+++ resolved
@@ -314,14 +314,10 @@
         let msg = msg.try_into().unwrap();
         let respond = |bytes: SerializedBytes| {
             let response: AdminResponse = bytes.try_into().unwrap();
-<<<<<<< HEAD
-            assert_matches!(response, AdminResponse::Error{ error_type: AdminInterfaceErrorKind::Conductor, ..});
-=======
             assert_matches!(
                 response,
                 AdminResponse::Error(ExternalApiWireError::InternalError(_))
             );
->>>>>>> 91434343
             async { Ok(()) }.boxed()
         };
         let respond = Box::new(respond);
