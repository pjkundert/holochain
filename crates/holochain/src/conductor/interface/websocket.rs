//! Module for establishing Websocket-based Interfaces,
//! i.e. those configured with `InterfaceDriver::Websocket`

use super::error::{InterfaceError, InterfaceResult};
use crate::{
    conductor::{
        conductor::StopReceiver,
        interface::*,
        manager::{ManagedTaskHandle, ManagedTaskResult},
    },
    core::signal::Signal,
};
use holochain_serialized_bytes::SerializedBytes;
use holochain_websocket::{
    websocket_bind, WebsocketConfig, WebsocketListener, WebsocketMessage, WebsocketReceiver,
    WebsocketSender,
};
use std::convert::TryFrom;

use std::sync::Arc;
use tokio::{stream::StreamExt, sync::broadcast, task::JoinHandle};
use tracing::*;
use url2::url2;

// TODO: This is arbitrary, choose reasonable size.
/// Number of signals in buffer before applying
/// back pressure.
pub(crate) const SIGNAL_BUFFER_SIZE: usize = 50;

/// Create a WebsocketListener to be used in interfaces
pub async fn spawn_websocket_listener(port: u16) -> InterfaceResult<WebsocketListener> {
    trace!("Initializing Admin interface");
    let listener = websocket_bind(
        url2!("ws://127.0.0.1:{}", port),
        Arc::new(WebsocketConfig::default()),
    )
    .await?;
    trace!("LISTENING AT: {}", listener.local_addr());
    Ok(listener)
}

/// Create an Admin Interface, which only receives AdminRequest messages
/// from the external client
pub fn spawn_admin_interface_task<A: InterfaceApi>(
    mut listener: WebsocketListener,
    api: A,
    mut stop_rx: StopReceiver,
) -> InterfaceResult<ManagedTaskHandle> {
    Ok(tokio::task::spawn(async move {
        let mut listener_handles = Vec::new();
        let mut send_sockets = Vec::new();
        loop {
            tokio::select! {
                // break if we receive on the stop channel
                _ = stop_rx.recv() => { break; },

                // establish a new connection to a client
                maybe_con = listener.next() => if let Some(connection) = maybe_con {
                    match connection {
                        Ok((tx_to_iface, rx_from_iface)) => {
                            send_sockets.push(tx_to_iface);
                            listener_handles.push(tokio::task::spawn(recv_incoming_admin_msgs(
                                api.clone(),
                                rx_from_iface,
                            )));
                        }
                        Err(err) => {
                            warn!("Admin socket connection failed: {}", err);
                        }
                    }
                } else {
                    warn!(line = line!(), "Listener has returned none");
                    // This shouldn't actually ever happen, but if it did,
                    // we would just stop the listener task
                    break;
                }
            }
        }
        // TODO: TK-01261: drop listener, make sure all these tasks finish!
        drop(listener);

        // TODO: TK-01261: Make tx_to_iface close tell the recv socket to close locally in the websocket code
        for mut tx_to_iface in send_sockets {
            // TODO: TK-01261: change from u16 code to enum
            WebsocketSender::close(&mut tx_to_iface, 1000, "Shutting down".into()).await?;
        }

        // These SHOULD end soon after we get here, or by the time we get here.
        for h in listener_handles {
            // Show if these are actually finishing
            match tokio::time::timeout(std::time::Duration::from_secs(1), h).await {
                Ok(r) => r?,
                Err(_) => warn!("Websocket listener failed to join child tasks"),
            }
        }
        ManagedTaskResult::Ok(())
    }))
}

/// Create an App Interface, which includes the ability to receive signals
/// from Cells via a broadcast channel
pub async fn spawn_app_interface_task<A: InterfaceApi>(
    port: u16,
    api: A,
    signal_broadcaster: broadcast::Sender<Signal>,
    mut stop_rx: StopReceiver,
) -> InterfaceResult<(u16, ManagedTaskHandle)> {
    trace!("Initializing App interface");
    let mut listener = websocket_bind(
        url2!("ws://127.0.0.1:{}", port),
        Arc::new(WebsocketConfig::default()),
    )
    .await?;
    trace!("LISTENING AT: {}", listener.local_addr());
    let port = listener
        .local_addr()
        .port()
        .ok_or(InterfaceError::PortError)?;
    let task = tokio::task::spawn(async move {
        let mut listener_handles = Vec::new();

        let mut handle_connection =
            |tx_to_iface: WebsocketSender, rx_from_iface: WebsocketReceiver| {
                let rx_from_cell = signal_broadcaster.subscribe();
                listener_handles.push(tokio::task::spawn(recv_incoming_msgs_and_outgoing_signals(
                    api.clone(),
                    rx_from_iface,
                    rx_from_cell,
                    tx_to_iface,
                )));
            };

        loop {
            tokio::select! {
                // break if we receive on the stop channel
                _ = stop_rx.recv() => { break; },

                // establish a new connection to a client
                maybe_con = listener.next() => if let Some(connection) = maybe_con {
                    match connection {
                        Ok((tx_to_iface, rx_from_iface)) => {
                            handle_connection(tx_to_iface, rx_from_iface);
                        }
                        Err(err) => {
                            warn!("Admin socket connection failed: {}", err);
                        }
                    }
                } else {
                    break;
                }
            }
        }

        handle_shutdown(listener_handles).await;
        ManagedTaskResult::Ok(())
    });
    Ok((port, task))
}

async fn handle_shutdown(listener_handles: Vec<JoinHandle<InterfaceResult<()>>>) {
    for h in listener_handles {
        // Show if these are actually finishing
        match tokio::time::timeout(std::time::Duration::from_secs(1), h).await {
            Ok(Ok(Ok(_))) => {}
            r => warn!(message = "Websocket listener failed to join child tasks", result = ?r),
        }
    }
}

/// Polls for messages coming in from the external client.
/// Used by Admin interface.
async fn recv_incoming_admin_msgs<A: InterfaceApi>(api: A, mut rx_from_iface: WebsocketReceiver) {
    while let Some(msg) = rx_from_iface.next().await {
        match handle_incoming_message(msg, api.clone()).await {
            Err(InterfaceError::Closed) => break,
            Err(e) => error!(error = &e as &dyn std::error::Error),
            Ok(()) => {}
        }
    }
}

/// Polls for messages coming in from the external client while simultaneously
/// polling for signals being broadcast from the Cells associated with this
/// App interface.
async fn recv_incoming_msgs_and_outgoing_signals<A: InterfaceApi>(
    api: A,
    mut rx_from_iface: WebsocketReceiver,
    mut rx_from_cell: broadcast::Receiver<Signal>,
    mut tx_to_iface: WebsocketSender,
) -> InterfaceResult<()> {
    trace!("CONNECTION: {}", rx_from_iface.remote_addr());

    loop {
        tokio::select! {
            // If we receive a Signal broadcasted from a Cell, push it out
            // across the interface
            // NOTE: we could just use futures::StreamExt::forward to hook this
            // tx and rx together in a new spawned task
            signal = rx_from_cell.next() => {
                if let Some(signal) = signal {
                    trace!(msg = "Sending signal!", ?signal);
                    let bytes = SerializedBytes::try_from(
                        signal.map_err(InterfaceError::SignalReceive)?,
                    )?;
                    tx_to_iface.signal(bytes).await?;
                } else {
                    debug!("Closing interface: signal stream empty");
                    break;
                }
            },

            // If we receive a message from outside, handle it
            msg = rx_from_iface.next() => {
                if let Some(msg) = msg {
                    handle_incoming_message(msg, api.clone()).await?
                } else {
                    debug!("Closing interface: message stream empty");
                    break;
                }
            },
        }
    }

    Ok(())
}

/// Handles messages on all interfaces
async fn handle_incoming_message<A>(ws_msg: WebsocketMessage, api: A) -> InterfaceResult<()>
where
    A: InterfaceApi,
{
    match ws_msg {
        WebsocketMessage::Request(bytes, respond) => {
            Ok(respond(api.handle_request(bytes.try_into()).await?.try_into()?).await?)
        }
        WebsocketMessage::Signal(msg) => {
            error!(msg = ?msg, "Got an unexpected Signal while handing incoming message");
            Ok(())
        }
        WebsocketMessage::Close(_) => Err(InterfaceError::Closed),
    }
}

#[cfg(test)]
pub mod test {
    use super::*;
<<<<<<< HEAD
=======
    use crate::{conductor::p2p_store::AgentKv, core::state::source_chain::SourceChainBuf};
    use crate::{conductor::p2p_store::AgentKvKey, fixt::WasmRibosomeFixturator};
>>>>>>> 8fa617e0
    use crate::{
        conductor::{
            api::{
                error::ExternalApiWireError, AdminRequest, AdminResponse, RealAdminInterfaceApi,
            },
            conductor::ConductorBuilder,
            dna_store::MockDnaStore,
            state::ConductorState,
            Conductor, ConductorHandle,
        },
<<<<<<< HEAD
        core::state::source_chain::SourceChainBuf,
        fixt::RealRibosomeFixturator,
    };
=======
        test_utils::conductor_setup::ConductorTestData,
    };
    use fallible_iterator::FallibleIterator;
    use fixt::prelude::*;
>>>>>>> 8fa617e0
    use futures::future::FutureExt;
    use holochain_serialized_bytes::prelude::*;
    use holochain_state::{buffer::KvStoreT, fresh_reader_test, test_utils::test_environments};
    use holochain_types::{
        app::{InstallAppDnaPayload, InstallAppPayload, InstalledCell},
        cell::CellId,
        dna::{DnaDef, DnaFile},
        observability,
        test_utils::{fake_agent_pubkey_1, fake_dna_file, fake_dna_zomes},
    };
    use holochain_wasm_test_utils::TestWasm;
    use holochain_websocket::WebsocketMessage;
    use holochain_zome_types::{test_utils::fake_agent_pubkey_2, ExternInput};
    use kitsune_p2p::{agent_store::AgentInfoSigned, fixt::AgentInfoSignedFixturator};
    use matches::assert_matches;
    use mockall::predicate;
    use std::{collections::HashMap, convert::TryInto};
    use tempdir::TempDir;
    use uuid::Uuid;

    #[derive(Debug, serde::Serialize, serde::Deserialize, SerializedBytes)]
    #[serde(rename_all = "snake_case", tag = "type", content = "data")]
    enum AdmonRequest {
        InstallsDna(String),
    }

    async fn setup_admin() -> (Arc<TempDir>, ConductorHandle) {
        let envs = test_environments();
        let conductor_handle = Conductor::builder().test(&envs).await.unwrap();
        (envs.tempdir(), conductor_handle)
    }

    async fn setup_admin_fake_cells(
        cell_ids_with_proofs: Vec<(CellId, Option<SerializedBytes>)>,
        dna_store: MockDnaStore,
    ) -> (Arc<TempDir>, ConductorHandle) {
        let envs = test_environments();
        let conductor_handle = ConductorBuilder::with_mock_dna_store(dna_store)
            .test(&envs)
            .await
            .unwrap();

        let cell_data = cell_ids_with_proofs
            .into_iter()
            .map(|(c, p)| (InstalledCell::new(c, nanoid::nanoid!()), p))
            .collect();

        conductor_handle
            .clone()
            .install_app("test app".to_string(), cell_data)
            .await
            .unwrap();

        (envs.tempdir(), conductor_handle)
    }

    async fn activate(conductor_handle: ConductorHandle) -> ConductorHandle {
        conductor_handle
            .activate_app("test app".to_string())
            .await
            .unwrap();

        let errors = conductor_handle.clone().setup_cells().await.unwrap();

        assert!(errors.is_empty());

        conductor_handle
    }

    pub async fn setup_app(
        cell_data: Vec<(InstalledCell, Option<SerializedBytes>)>,
        dna_store: MockDnaStore,
    ) -> (Arc<TempDir>, RealAppInterfaceApi, ConductorHandle) {
        let envs = test_environments();

        let conductor_handle = ConductorBuilder::with_mock_dna_store(dna_store)
            .test(&envs)
            .await
            .unwrap();

        conductor_handle
            .clone()
            .install_app("test app".to_string(), cell_data)
            .await
            .unwrap();

        conductor_handle
            .activate_app("test app".to_string())
            .await
            .unwrap();

        let errors = conductor_handle.clone().setup_cells().await.unwrap();

        assert!(errors.is_empty());

        let handle = conductor_handle.clone();

        (
            envs.tempdir(),
            RealAppInterfaceApi::new(conductor_handle, "test-interface".into()),
            handle,
        )
    }

    #[tokio::test(threaded_scheduler)]
    async fn serialization_failure() {
        let (_tmpdir, conductor_handle) = setup_admin().await;
        let admin_api = RealAdminInterfaceApi::new(conductor_handle.clone());
        let msg = AdmonRequest::InstallsDna("".into());
        let msg = msg.try_into().unwrap();
        let respond = |bytes: SerializedBytes| {
            let response: AdminResponse = bytes.try_into().unwrap();
            assert_matches!(
                response,
                AdminResponse::Error(ExternalApiWireError::Deserialization(_))
            );
            async { Ok(()) }.boxed()
        };
        let respond = Box::new(respond);
        let msg = WebsocketMessage::Request(msg, respond);
        handle_incoming_message(msg, admin_api).await.unwrap();
        conductor_handle.shutdown().await;
    }

    #[tokio::test(threaded_scheduler)]
    async fn invalid_request() {
        observability::test_run().ok();
        let (_tmpdir, conductor_handle) = setup_admin().await;
        let admin_api = RealAdminInterfaceApi::new(conductor_handle.clone());
        let dna_payload =
            InstallAppDnaPayload::path_only("some$\\//weird00=-+[] \\Path".into(), "".to_string());
        let agent_key = fake_agent_pubkey_1();
        let payload = InstallAppPayload {
            dnas: vec![dna_payload],
            installed_app_id: "test app".to_string(),
            agent_key,
        };
        let msg = AdminRequest::InstallApp(Box::new(payload));
        let msg = msg.try_into().unwrap();
        let respond = |bytes: SerializedBytes| {
            let response: AdminResponse = bytes.try_into().unwrap();
            assert_matches!(
                response,
                AdminResponse::Error(ExternalApiWireError::DnaReadError(_))
            );
            async { Ok(()) }.boxed()
        };
        let respond = Box::new(respond);
        let msg = WebsocketMessage::Request(msg, respond);
        handle_incoming_message(msg, admin_api).await.unwrap();
        conductor_handle.shutdown().await;
    }

    #[ignore = "stub"]
    #[tokio::test(threaded_scheduler)]
    async fn deserialization_failure() {
        // TODO: B-01440: this can't be done easily yet
        // because we can't serialize something that
        // doesn't deserialize
    }

    #[tokio::test(threaded_scheduler)]
    async fn websocket_call_zome_function() {
        observability::test_run().ok();
        let uuid = Uuid::new_v4();
        let dna = fake_dna_zomes(
            &uuid.to_string(),
            vec![(TestWasm::Foo.into(), TestWasm::Foo.into())],
        );

        // warm the zome
        let _ = RealRibosomeFixturator::new(crate::fixt::curve::Zomes(vec![TestWasm::Foo]))
            .next()
            .unwrap();

        let dna_hash = dna.dna_hash().clone();
        let cell_id = CellId::from((dna_hash.clone(), fake_agent_pubkey_1()));
        let installed_cell = InstalledCell::new(cell_id.clone(), "handle".into());

        let mut dna_store = MockDnaStore::new();

        dna_store
            .expect_get()
            .with(predicate::eq(dna_hash))
            .returning(move |_| Some(dna.clone()));
        dna_store
            .expect_add_dnas::<Vec<_>>()
            .times(1)
            .return_const(());
        dna_store
            .expect_add_entry_defs::<Vec<_>>()
            .times(1)
            .return_const(());

        let (_tmpdir, app_api, handle) = setup_app(vec![(installed_cell, None)], dna_store).await;
        let mut request = Box::new(
            crate::core::ribosome::ZomeCallInvocationFixturator::new(
                crate::core::ribosome::NamedInvocation(
                    cell_id.clone(),
                    TestWasm::Foo.into(),
                    "foo".into(),
                    ExternInput::new(().try_into().unwrap()),
                ),
            )
            .next()
            .unwrap(),
        );
        request.cell_id = cell_id;
        let msg = AppRequest::ZomeCallInvocation(request);
        let msg = msg.try_into().unwrap();
        let respond = |bytes: SerializedBytes| {
            let response: AppResponse = bytes.try_into().unwrap();
            assert_matches!(response, AppResponse::ZomeCallInvocation { .. });
            async { Ok(()) }.boxed()
        };
        let respond = Box::new(respond);

        let msg = WebsocketMessage::Request(msg, respond);
        handle_incoming_message(msg, app_api).await.unwrap();
        // the time here should be almost the same (about +0.1ms) vs. the raw real_ribosome call
        // the overhead of a websocket request locally is small
        let shutdown = handle.take_shutdown_handle().await.unwrap();
        handle.shutdown().await;
        shutdown.await.unwrap();
    }

    #[tokio::test(threaded_scheduler)]
    async fn activate_app() {
        observability::test_run().ok();
        let agent_key = fake_agent_pubkey_1();
        let dnas = [Uuid::new_v4(); 2]
            .iter()
            .map(|uuid| fake_dna_file(&uuid.to_string()))
            .collect::<Vec<_>>();
        let dna_map = dnas
            .iter()
            .cloned()
            .map(|dna| (dna.dna_hash().clone(), dna))
            .collect::<HashMap<_, _>>();
        let dna_hashes = dna_map.keys().cloned().collect::<Vec<_>>();
        let cell_ids_with_proofs = dna_hashes
            .iter()
            .cloned()
            .map(|hash| (CellId::from((hash, agent_key.clone())), None))
            .collect::<Vec<_>>();
        let mut dna_store = MockDnaStore::new();
        dna_store
            .expect_get()
            .returning(move |hash| dna_map.get(&hash).cloned());
        dna_store
            .expect_add_dnas::<Vec<_>>()
            .times(1)
            .return_const(());
        dna_store
            .expect_add_entry_defs::<Vec<_>>()
            .times(1)
            .return_const(());
        let (_tmpdir, conductor_handle) =
            setup_admin_fake_cells(cell_ids_with_proofs, dna_store).await;
        let shutdown = conductor_handle.take_shutdown_handle().await.unwrap();

        // Activate the app
        let msg = AdminRequest::ActivateApp {
            installed_app_id: "test app".to_string(),
        };
        let msg = msg.try_into().unwrap();
        let respond = |bytes: SerializedBytes| {
            let response: AdminResponse = bytes.try_into().unwrap();
            assert_matches!(response, AdminResponse::AppActivated);
            async { Ok(()) }.boxed()
        };
        let respond = Box::new(respond);
        let msg = WebsocketMessage::Request(msg, respond);

        handle_incoming_message(msg, RealAdminInterfaceApi::new(conductor_handle.clone()))
            .await
            .unwrap();

        // Get the state
        let state: ConductorState = conductor_handle.get_state_from_handle().await.unwrap();

        // Check it is not in inactive apps
        let r = state.inactive_apps.get("test app");
        assert_eq!(r, None);

        // Check it is in active apps
        let cell_ids: Vec<_> = state
            .active_apps
            .get("test app")
            .cloned()
            .unwrap()
            .into_iter()
            .map(|c| c.into_id())
            .collect();

        // Collect the expected result
        let expected = dna_hashes
            .into_iter()
            .map(|hash| CellId::from((hash, agent_key.clone())))
            .collect::<Vec<_>>();

        assert_eq!(expected, cell_ids);

        // Now deactivate app
        let msg = AdminRequest::DeactivateApp {
            installed_app_id: "test app".to_string(),
        };
        let msg = msg.try_into().unwrap();
        let respond = |bytes: SerializedBytes| {
            let response: AdminResponse = bytes.try_into().unwrap();
            assert_matches!(response, AdminResponse::AppDeactivated);
            async { Ok(()) }.boxed()
        };
        let respond = Box::new(respond);
        let msg = WebsocketMessage::Request(msg, respond);

        handle_incoming_message(msg, RealAdminInterfaceApi::new(conductor_handle.clone()))
            .await
            .unwrap();

        // Get the state
        let state = conductor_handle.get_state_from_handle().await.unwrap();

        // Check it's removed from active
        let r = state.active_apps.get("test app");
        assert_eq!(r, None);

        // Check it's added to inactive
        let cell_ids: Vec<_> = state
            .inactive_apps
            .get("test app")
            .cloned()
            .unwrap()
            .into_iter()
            .map(|c| c.into_id())
            .collect();

        assert_eq!(expected, cell_ids);
        conductor_handle.shutdown().await;
        shutdown.await.unwrap();
    }

    #[tokio::test(threaded_scheduler)]
    async fn attach_app_interface() {
        observability::test_run().ok();
        let (_tmpdir, conductor_handle) = setup_admin().await;
        let shutdown = conductor_handle.take_shutdown_handle().await.unwrap();
        let admin_api = RealAdminInterfaceApi::new(conductor_handle.clone());
        let msg = AdminRequest::AttachAppInterface { port: None };
        let msg = msg.try_into().unwrap();
        let respond = |bytes: SerializedBytes| {
            let response: AdminResponse = bytes.try_into().unwrap();
            assert_matches!(response, AdminResponse::AppInterfaceAttached{ .. });
            async { Ok(()) }.boxed()
        };
        let respond = Box::new(respond);
        let msg = WebsocketMessage::Request(msg, respond);
        handle_incoming_message(msg, admin_api).await.unwrap();
        conductor_handle.shutdown().await;
        shutdown.await.unwrap();
    }

    #[tokio::test(threaded_scheduler)]
    async fn dump_state() {
        observability::test_run().ok();
        let uuid = Uuid::new_v4();
        let dna = fake_dna_zomes(
            &uuid.to_string(),
            vec![("zomey".into(), TestWasm::Foo.into())],
        );
        let cell_id = CellId::from((dna.dna_hash().clone(), fake_agent_pubkey_1()));

        let mut dna_store = MockDnaStore::new();
        dna_store.expect_get().returning(move |_| Some(dna.clone()));
        dna_store
            .expect_add_dnas::<Vec<_>>()
            .times(1)
            .return_const(());
        dna_store
            .expect_add_entry_defs::<Vec<_>>()
            .times(1)
            .return_const(());

        let (_tmpdir, conductor_handle) =
            setup_admin_fake_cells(vec![(cell_id.clone(), None)], dna_store).await;
        let conductor_handle = activate(conductor_handle).await;
        let shutdown = conductor_handle.take_shutdown_handle().await.unwrap();

        // Set some state
        let cell_env = conductor_handle.get_cell_env(&cell_id).await.unwrap();

        // Get state
        let expected = {
            let source_chain = SourceChainBuf::new(cell_env.clone().into()).unwrap();
            source_chain.dump_as_json().await.unwrap()
        };

        let admin_api = RealAdminInterfaceApi::new(conductor_handle.clone());
        let msg = AdminRequest::DumpState {
            cell_id: Box::new(cell_id),
        };
        let msg = msg.try_into().unwrap();
        let respond = move |bytes: SerializedBytes| {
            let response: AdminResponse = bytes.try_into().unwrap();
            assert_matches!(response, AdminResponse::StateDumped(s) if s == expected);
            async { Ok(()) }.boxed()
        };
        let respond = Box::new(respond);
        let msg = WebsocketMessage::Request(msg, respond);
        handle_incoming_message(msg, admin_api).await.unwrap();
        conductor_handle.shutdown().await;
        shutdown.await.unwrap();
    }

    async fn make_dna(uuid: &str, zomes: Vec<TestWasm>) -> DnaFile {
        DnaFile::new(
            DnaDef {
                name: "conductor_test".to_string(),
                uuid: uuid.to_string(),
                properties: SerializedBytes::try_from(()).unwrap(),
                zomes: zomes.clone().into_iter().map(Into::into).collect(),
            },
            zomes.into_iter().map(Into::into),
        )
        .await
        .unwrap()
    }

    #[tokio::test(threaded_scheduler)]
    /// Check that we can add and get agent info for a conductor
    /// across the admin websocket.
    async fn add_agent_info_via_admin() {
        observability::test_run().ok();
        let test_envs = test_environments();
        let env = test_envs.p2p();
        let agents = vec![fake_agent_pubkey_1(), fake_agent_pubkey_2()];
        let dnas = vec![
            make_dna("1", vec![TestWasm::Anchor]).await,
            make_dna("2", vec![TestWasm::Anchor]).await,
        ];
        let mut conductor_test =
            ConductorTestData::new(test_envs, dnas.clone(), agents.clone(), Default::default())
                .await
                .0;
        let handle = conductor_test.handle();
        let dnas = dnas
            .into_iter()
            .map(|d| d.dna_hash().clone())
            .collect::<Vec<_>>();
        let p2p_store = AgentKv::new(env.clone().into()).unwrap();

        // - Check no data in the store to start
        let count = fresh_reader_test!(env, |r| p2p_store
            .as_store_ref()
            .iter(&r)
            .unwrap()
            .count()
            .unwrap());

        assert_eq!(count, 4);

        // - Get agents and space
        let agent_infos = AgentInfoSignedFixturator::new(Unpredictable)
            .take(5)
            .collect::<Vec<_>>();

        let mut expect = to_key(agent_infos.clone());
        let k00: AgentKvKey = (dnas[0].clone(), agents[0].clone()).into();
        let k01: AgentKvKey = (dnas[0].clone(), agents[1].clone()).into();
        let k10: AgentKvKey = (dnas[1].clone(), agents[0].clone()).into();
        let k11: AgentKvKey = (dnas[1].clone(), agents[1].clone()).into();
        expect.push(k00.clone());
        expect.push(k01.clone());
        expect.push(k10.clone());
        expect.push(k11.clone());
        expect.sort();

        let admin_api = RealAdminInterfaceApi::new(handle.clone());

        // - Add the agent infos
        let req = AdminRequest::AddAgentInfo { agent_infos };
        let r = make_req(admin_api.clone(), req).await.await.unwrap();
        assert_matches!(r, AdminResponse::AgentInfoAdded);

        // - Request all the infos
        let req = AdminRequest::RequestAgentInfo { cell_id: None };
        let r = make_req(admin_api.clone(), req).await.await.unwrap();
        let results = to_key(unwrap_to::unwrap_to!(r => AdminResponse::AgentInfoRequested).clone());
        assert_eq!(expect, results);

        // - Request the dna 0 agent 0
        let req = AdminRequest::RequestAgentInfo {
            cell_id: Some(CellId::new(dnas[0].clone(), agents[0].clone())),
        };
        let r = make_req(admin_api.clone(), req).await.await.unwrap();
        let results = to_key(unwrap_to::unwrap_to!(r => AdminResponse::AgentInfoRequested).clone());

        assert_eq!(vec![k00], results);

        // - Request the dna 0 agent 1
        let req = AdminRequest::RequestAgentInfo {
            cell_id: Some(CellId::new(dnas[0].clone(), agents[1].clone())),
        };
        let r = make_req(admin_api.clone(), req).await.await.unwrap();
        let results = to_key(unwrap_to::unwrap_to!(r => AdminResponse::AgentInfoRequested).clone());

        assert_eq!(vec![k01], results);

        // - Request the dna 1 agent 0
        let req = AdminRequest::RequestAgentInfo {
            cell_id: Some(CellId::new(dnas[1].clone(), agents[0].clone())),
        };
        let r = make_req(admin_api.clone(), req).await.await.unwrap();
        let results = to_key(unwrap_to::unwrap_to!(r => AdminResponse::AgentInfoRequested).clone());

        assert_eq!(vec![k10], results);

        // - Request the dna 1 agent 1
        let req = AdminRequest::RequestAgentInfo {
            cell_id: Some(CellId::new(dnas[1].clone(), agents[1].clone())),
        };
        let r = make_req(admin_api.clone(), req).await.await.unwrap();
        let results = to_key(unwrap_to::unwrap_to!(r => AdminResponse::AgentInfoRequested).clone());

        assert_eq!(vec![k11], results);

        conductor_test.shutdown_conductor().await;
    }

    async fn make_req(
        admin_api: RealAdminInterfaceApi,
        req: AdminRequest,
    ) -> tokio::sync::oneshot::Receiver<AdminResponse> {
        let msg = req.try_into().unwrap();
        let (tx, rx) = tokio::sync::oneshot::channel();

        let respond = move |bytes: SerializedBytes| {
            let response: AdminResponse = bytes.try_into().unwrap();
            tx.send(response).unwrap();
            async { Ok(()) }.boxed()
        };
        let respond = Box::new(respond);
        let msg = WebsocketMessage::Request(msg, respond);

        handle_incoming_message(msg, admin_api).await.unwrap();
        rx
    }

    fn to_key(r: Vec<AgentInfoSigned>) -> Vec<AgentKvKey> {
        let mut results = r
            .into_iter()
            .map(|a| AgentKvKey::try_from(&a).unwrap())
            .collect::<Vec<_>>();
        results.sort();
        results
    }
}<|MERGE_RESOLUTION|>--- conflicted
+++ resolved
@@ -244,11 +244,8 @@
 #[cfg(test)]
 pub mod test {
     use super::*;
-<<<<<<< HEAD
-=======
     use crate::{conductor::p2p_store::AgentKv, core::state::source_chain::SourceChainBuf};
-    use crate::{conductor::p2p_store::AgentKvKey, fixt::WasmRibosomeFixturator};
->>>>>>> 8fa617e0
+    use crate::{conductor::p2p_store::AgentKvKey, fixt::RealRibosomeFixturator};
     use crate::{
         conductor::{
             api::{
@@ -259,16 +256,10 @@
             state::ConductorState,
             Conductor, ConductorHandle,
         },
-<<<<<<< HEAD
-        core::state::source_chain::SourceChainBuf,
-        fixt::RealRibosomeFixturator,
-    };
-=======
         test_utils::conductor_setup::ConductorTestData,
     };
     use fallible_iterator::FallibleIterator;
     use fixt::prelude::*;
->>>>>>> 8fa617e0
     use futures::future::FutureExt;
     use holochain_serialized_bytes::prelude::*;
     use holochain_state::{buffer::KvStoreT, fresh_reader_test, test_utils::test_environments};
