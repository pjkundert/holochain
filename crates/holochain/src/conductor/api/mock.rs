#![allow(missing_docs)]
#![allow(clippy::ptr_arg)]

use super::CellConductorApiT;
use crate::conductor::api::error::ConductorApiResult;
use async_trait::async_trait;
use holochain_types::{
    autonomic::AutonomicCue,
    cell::CellId,
    nucleus::{ZomeInvocation, ZomeInvocationResponse},
<<<<<<< HEAD
    prelude::*,
    shims::*,
=======
    prelude::Todo,
    signature::Signature,
>>>>>>> 3547c931
};
use mockall::mock;

// Unfortunate workaround to get mockall to work with async_trait, due to the complexity of each.
// The mock! expansion here creates mocks on a non-async version of the API, and then the actual trait is implemented
// by delegating each async trait method to its sync counterpart
// See https://github.com/asomers/mockall/issues/75
mock! {

    pub CellConductorApi {

        fn sync_invoke_zome(
            &self,
            cell_id: &CellId,
            invocation: ZomeInvocation,
        ) -> ConductorApiResult<ZomeInvocationResponse>;

        fn sync_network_send(&self, message: Todo) -> ConductorApiResult<()>;

        fn sync_network_request(
            &self,
            _message: Todo,
        ) -> ConductorApiResult<Todo>;

        fn sync_autonomic_cue(&self, cue: AutonomicCue) -> ConductorApiResult<()>;

        fn sync_crypto_sign(&self, _payload: String) -> ConductorApiResult<Signature>;

        fn sync_crypto_encrypt(&self, _payload: String) -> ConductorApiResult<String>;

        fn sync_crypto_decrypt(&self, _payload: String) -> ConductorApiResult<String>;

        fn sync_dpki_request(&self, method: String, args: String) -> ConductorApiResult<String>;
    }

    trait Clone {
        fn clone(&self) -> Self;
    }
}

#[async_trait]
impl CellConductorApiT for MockCellConductorApi {
    async fn invoke_zome(
        &self,
        cell_id: &CellId,
        invocation: ZomeInvocation,
    ) -> ConductorApiResult<ZomeInvocationResponse> {
        self.sync_invoke_zome(cell_id, invocation)
    }

    async fn dpki_request(&self, method: String, args: String) -> ConductorApiResult<String> {
        self.sync_dpki_request(method, args)
    }

    async fn network_send(&self, message: Todo) -> ConductorApiResult<()> {
        self.sync_network_send(message)
    }

    async fn network_request(&self, _message: Todo) -> ConductorApiResult<Todo> {
        self.sync_network_request(_message)
    }

    async fn autonomic_cue(&self, cue: AutonomicCue) -> ConductorApiResult<()> {
        self.sync_autonomic_cue(cue)
    }

    async fn crypto_sign(&self, _payload: String) -> ConductorApiResult<Signature> {
        self.sync_crypto_sign(_payload)
    }

    async fn crypto_encrypt(&self, _payload: String) -> ConductorApiResult<String> {
        self.sync_crypto_encrypt(_payload)
    }

    async fn crypto_decrypt(&self, _payload: String) -> ConductorApiResult<String> {
        self.sync_crypto_decrypt(_payload)
    }
}<|MERGE_RESOLUTION|>--- conflicted
+++ resolved
@@ -8,13 +8,7 @@
     autonomic::AutonomicCue,
     cell::CellId,
     nucleus::{ZomeInvocation, ZomeInvocationResponse},
-<<<<<<< HEAD
-    prelude::*,
-    shims::*,
-=======
-    prelude::Todo,
-    signature::Signature,
->>>>>>> 3547c931
+    prelude::{Signature, Todo},
 };
 use mockall::mock;
 
