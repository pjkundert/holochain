//! Errors occurring during a [CellConductorApi] or [InterfaceApi] call

use crate::conductor::error::ConductorError;
use crate::conductor::error::CreateAppError;
use crate::conductor::interface::error::InterfaceError;
use crate::conductor::CellError;
use crate::core::ribosome::error::RibosomeError;
use crate::core::workflow::error::WorkflowError;
use holo_hash::DnaHash;
use holochain_lmdb::error::DatabaseError;
use holochain_state::source_chain::SourceChainError;
use holochain_state::workspace::WorkspaceError;
use holochain_types::prelude::*;
use holochain_zome_types::cell::CellId;
use thiserror::Error;

/// Errors occurring during a [CellConductorApi] or [InterfaceApi] call
#[derive(Error, Debug)]
pub enum ConductorApiError {
    /// The Dna for this Cell is not installed in the conductor.
    #[error("The Dna for this Cell is not installed in the conductor! DnaHash: {0}")]
    DnaMissing(DnaHash),

    /// Cell was referenced, but is missing from the conductor.
    #[error(
        "A Cell attempted to use an CellConductorApi it was not given.\nAPI CellId: {api_cell_id:?}\nInvocation CellId: {call_cell_id:?}"
    )]
    ZomeCallCellMismatch {
        /// The CellId which is referenced by the CellConductorApi
        api_cell_id: CellId,
        /// The CellId which is referenced by the ZomeCallInvocation
        call_cell_id: CellId,
    },

    /// Conductor threw an error during API call.
    #[error("Conductor returned an error while using a ConductorApi: {0:?}")]
    ConductorError(#[from] ConductorError),

    /// Io error.
    #[error("Io error while using a Interface Api: {0:?}")]
    Io(#[from] std::io::Error),

    /// Serialization error
    #[error("Serialization error while using a InterfaceApi: {0:?}")]
    SerializationError(#[from] SerializationError),

    /// Database error
    #[error(transparent)]
    DatabaseError(#[from] DatabaseError),

    /// Workspace error.
    // TODO: Can be avoided if we can move workspace creation into the workflow
    #[error(transparent)]
    WorkspaceError(#[from] WorkspaceError),

    /// Workflow error.
    // TODO: perhaps this Box can be avoided with further reorganization
    #[error(transparent)]
    WorkflowError(#[from] Box<WorkflowError>),

    /// DnaError
    #[error("DnaError: {0}")]
    DnaError(#[from] holochain_types::dna::DnaError),

    /// The Dna file path provided was invalid
    #[error("The Dna file path provided was invalid")]
    DnaReadError(String),

    /// KeystoreError
    #[error("KeystoreError: {0}")]
    KeystoreError(#[from] holochain_keystore::KeystoreError),

    /// Cell error
    #[error(transparent)]
    CellError(#[from] CellError),

    /// App error
    #[error(transparent)]
    AppError(#[from] AppError),

    /// Error in the Interface
    #[error("An error occurred in the interface: {0:?}")]
    InterfaceError(#[from] InterfaceError),

    #[error(transparent)]
    SourceChainError(#[from] SourceChainError),

    #[error(transparent)]
<<<<<<< HEAD
    AppBundleError(#[from] AppBundleError),
=======
    JsonDumpError(#[from] serde_json::Error),
>>>>>>> 866a00bd
}

/// All the serialization errors that can occur
#[derive(Error, Debug)]
pub enum SerializationError {
    /// Denotes inability to move into or out of SerializedBytes
    #[error(transparent)]
    Bytes(#[from] holochain_serialized_bytes::SerializedBytesError),

    /// Denotes inability to parse a UUID
    #[error(transparent)]
    Uuid(#[from] uuid::parser::ParseError),
}

/// Type alias
pub type ConductorApiResult<T> = Result<T, ConductorApiError>;

pub use holochain_conductor_api::ExternalApiWireError;

impl From<ConductorApiError> for ExternalApiWireError {
    fn from(err: ConductorApiError) -> Self {
        match err {
            ConductorApiError::DnaReadError(e) => ExternalApiWireError::DnaReadError(e),
            e => ExternalApiWireError::internal(e),
        }
    }
}

impl From<SerializationError> for ExternalApiWireError {
    fn from(e: SerializationError) -> Self {
        ExternalApiWireError::Deserialization(format!("{:?}", e))
    }
}

impl From<RibosomeError> for ExternalApiWireError {
    fn from(e: RibosomeError) -> Self {
        ExternalApiWireError::RibosomeError(e.to_string())
    }
}

impl From<CreateAppError> for ExternalApiWireError {
    fn from(e: CreateAppError) -> Self {
        ExternalApiWireError::ActivateApp(e.to_string())
    }
}<|MERGE_RESOLUTION|>--- conflicted
+++ resolved
@@ -86,11 +86,10 @@
     SourceChainError(#[from] SourceChainError),
 
     #[error(transparent)]
-<<<<<<< HEAD
     AppBundleError(#[from] AppBundleError),
-=======
+
+    #[error(transparent)]
     JsonDumpError(#[from] serde_json::Error),
->>>>>>> 866a00bd
 }
 
 /// All the serialization errors that can occur
