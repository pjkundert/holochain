--- conflicted
+++ resolved
@@ -160,22 +160,6 @@
     dna_path: PathBuf,
     properties: Option<serde_json::Value>,
 ) -> ConductorApiResult<DnaFile> {
-<<<<<<< HEAD
-    let dna: UnsafeBytes = tokio::fs::read(dna_path)
-        .await
-        .map_err(|e| ConductorApiError::DnaReadError(format!("{:?}", e)))?
-        .into();
-    let dna = SerializedBytes::from(dna);
-    let mut dna: DnaFile = dna.try_into().map_err(SerializationError::from)?;
-    if let Some(properties) = properties {
-        let properties = Properties::new(properties);
-        let (mut tmp_dna, tmp_wasm): (
-            holochain_types::dna::DnaDef,
-            Vec<holochain_types::dna::wasm::DnaWasm>,
-        ) = dna.into();
-        tmp_dna.properties = properties.try_into().map_err(SerializationError::from)?;
-        dna = DnaFile::new(tmp_dna, tmp_wasm).await?;
-=======
     let dna_content = tokio::fs::read(dna_path)
         .await
         .map_err(|e| ConductorApiError::DnaReadError(format!("{:?}", e)))?;
@@ -184,7 +168,6 @@
         let properties = SerializedBytes::try_from(Properties::new(properties))
             .map_err(SerializationError::from)?;
         dna = dna.with_properties(properties).await?;
->>>>>>> 584e4ff6
     }
     Ok(dna)
 }
@@ -367,11 +350,7 @@
         let admin_api = RealAdminInterfaceApi::new(handle);
         let uuid = Uuid::new_v4();
         let dna = fake_dna_file(&uuid.to_string());
-<<<<<<< HEAD
-        let (dna_path, _tempdir) = write_fake_dna_file(dna.clone()).unwrap();
-=======
         let (dna_path, _tempdir) = write_fake_dna_file(dna.clone()).await.unwrap();
->>>>>>> 584e4ff6
         let dna_hash = dna.dna_hash().clone();
         admin_api
             .handle_admin_request(AdminRequest::InstallDna(dna_path, None))
@@ -424,11 +403,7 @@
     async fn dna_read_parses() -> Result<()> {
         let uuid = Uuid::new_v4();
         let dna = fake_dna_file(&uuid.to_string());
-<<<<<<< HEAD
-        let (dna_path, _tmpdir) = write_fake_dna_file(dna.clone())?;
-=======
         let (dna_path, _tmpdir) = write_fake_dna_file(dna.clone()).await?;
->>>>>>> 584e4ff6
         let json = serde_json::json!({
             "test": "example",
             "how_many": 42,
