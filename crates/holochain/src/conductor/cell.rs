--- conflicted
+++ resolved
@@ -9,11 +9,7 @@
     },
 };
 use holo_hash::*;
-<<<<<<< HEAD
-use holochain_state::{env::EnvironmentRw, prelude::*};
-=======
-use holochain_state::env::EnvironmentWrite;
->>>>>>> 4eb6a08e
+use holochain_state::{env::EnvironmentWrite, prelude::*};
 use holochain_types::{
     autonomic::AutonomicProcess, cell::CellId, nucleus::ZomeInvocation, shims::*,
 };
@@ -102,13 +98,8 @@
         unimplemented!()
     }
 
-<<<<<<< HEAD
     // TODO: reevaluate once Workflows are fully implemented (after B-01567)
-    pub(crate) fn state_env(&self) -> EnvironmentRw {
-=======
-    // TODO: tighten up visibility: only WorkflowRunner needs to access this
     pub(crate) fn state_env(&self) -> EnvironmentWrite {
->>>>>>> 4eb6a08e
         self.state_env.clone()
     }
 }
