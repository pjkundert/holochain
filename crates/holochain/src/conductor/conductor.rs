#![deny(missing_docs)]
//! A Conductor is a dynamically changing group of [Cell]s.
//!
//! A Conductor can be managed:
//! - externally, via a [AppInterfaceApi]
//! - from within a [Cell], via [CellConductorApi]
//!
//! In normal use cases, a single Holochain user runs a single Conductor in a single process.
//! However, there's no reason we can't have multiple Conductors in a single process, simulating multiple
//! users in a testing environment.
use super::{
    api::{CellConductorApi, CellConductorApiT, RealAdminInterfaceApi, RealAppInterfaceApi},
    config::{AdminInterfaceConfig, InterfaceDriver},
    dna_store::{DnaDefBuf, DnaStore, RealDnaStore},
    entry_def_store::{get_entry_defs, EntryDefBuf, EntryDefBufferKey},
    error::{ConductorError, CreateAppError},
    handle::ConductorHandleImpl,
    interface::{
        error::InterfaceResult,
        websocket::{
            spawn_admin_interface_task, spawn_app_interface_task, spawn_websocket_listener,
            SIGNAL_BUFFER_SIZE,
        },
    },
    manager::{
        keep_alive_task, spawn_task_manager, ManagedTaskAdd, ManagedTaskHandle,
        TaskManagerRunHandle,
    },
    paths::EnvironmentRootPath,
    state::ConductorState,
    CellError,
};
use crate::{
    conductor::{
        api::error::ConductorApiResult, cell::Cell, config::ConductorConfig,
        dna_store::MockDnaStore, error::ConductorResult, handle::ConductorHandle,
    },
    core::state::{source_chain::SourceChainBuf, wasm::WasmBuf},
};
use holochain_keystore::{
    test_keystore::{spawn_test_keystore, MockKeypair},
    KeystoreApiSender, KeystoreSender,
};
use holochain_state::{
    buffer::BufferedStore,
    buffer::{KvStore, KvStoreT},
    db,
    env::{EnvironmentWrite, ReadManager},
    exports::SingleStore,
    fresh_reader,
    prelude::*,
};
use holochain_types::{
    app::{AppId, InstalledApp, InstalledCell, MembraneProof},
    cell::CellId,
    dna::{wasm::DnaWasmHashed, DnaFile},
};
use std::collections::HashMap;
use std::sync::Arc;
use tokio::sync::{mpsc, RwLock};
use tracing::*;

pub use builder::*;
use futures::future::{self, TryFutureExt};
use holo_hash::DnaHash;

#[cfg(test)]
use super::handle::mock::MockConductorHandle;
use fallible_iterator::FallibleIterator;
use holochain_zome_types::entry_def::EntryDef;

/// Conductor-specific Cell state, this can probably be stored in a database.
/// Hypothesis: If nothing remains in this struct, then the Conductor state is
/// essentially immutable, and perhaps we just throw it out and make a new one
/// when we need to load new config, etc.
pub struct CellState {
    /// Whether or not we should call any methods on the cell
    _active: bool,
}

/// An [Cell] tracked by a Conductor, along with some [CellState]
struct CellItem<CA>
where
    CA: CellConductorApiT,
{
    cell: Cell<CA>,
    _state: CellState,
}

pub type StopBroadcaster = tokio::sync::broadcast::Sender<()>;
pub type StopReceiver = tokio::sync::broadcast::Receiver<()>;

/// A Conductor is a group of [Cell]s
pub struct Conductor<DS = RealDnaStore, CA = CellConductorApi>
where
    DS: DnaStore,
    CA: CellConductorApiT,
{
    /// The collection of cells associated with this Conductor
    cells: HashMap<CellId, CellItem<CA>>,

    /// The LMDB environment for persisting state related to this Conductor
    env: EnvironmentWrite,

    /// An LMDB environment for storing wasm
    wasm_env: EnvironmentWrite,

    /// The database for persisting [ConductorState]
    state_db: ConductorStateDb,

    /// Set to true when `conductor.shutdown()` has been called, so that other
    /// tasks can check on the shutdown status
    shutting_down: bool,

    /// The admin websocket ports this conductor has open.
    /// This exists so that we can run tests and bind to port 0, and find out
    /// the dynamically allocated port later.
    admin_websocket_ports: Vec<u16>,

    /// Channel on which to send info about tasks we want to manage
    managed_task_add_sender: mpsc::Sender<ManagedTaskAdd>,

    /// By sending on this channel,
    managed_task_stop_broadcaster: StopBroadcaster,

    /// The main task join handle to await on.
    /// The conductor is intended to live as long as this task does.
    task_manager_run_handle: Option<TaskManagerRunHandle>,

    /// Placeholder for what will be the real DNA/Wasm cache
    dna_store: DS,

    /// Access to private keys for signing and encryption.
    keystore: KeystoreSender,

    /// The root environment directory where all environments are created
    root_env_dir: EnvironmentRootPath,

    /// Handle to the network actor.
    holochain_p2p: holochain_p2p::HolochainP2pRef,
}

impl Conductor {
    /// Create a conductor builder
    pub fn builder() -> ConductorBuilder {
        ConductorBuilder::new()
    }
}

//-----------------------------------------------------------------------------
// Public methods
//-----------------------------------------------------------------------------
impl<DS> Conductor<DS>
where
    DS: DnaStore + 'static,
{
    /// Returns a port which is guaranteed to have a websocket listener with an Admin interface
    /// on it. Useful for specifying port 0 and letting the OS choose a free port.
    pub fn get_arbitrary_admin_websocket_port(&self) -> Option<u16> {
        self.admin_websocket_ports.get(0).copied()
    }
}

//-----------------------------------------------------------------------------
/// Methods used by the [ConductorHandle]
//-----------------------------------------------------------------------------
impl<DS> Conductor<DS>
where
    DS: DnaStore + 'static,
{
    pub(super) fn cell_by_id(&self, cell_id: &CellId) -> ConductorResult<&Cell> {
        let item = self
            .cells
            .get(cell_id)
            .ok_or_else(|| ConductorError::CellMissing(cell_id.clone()))?;
        Ok(&item.cell)
    }

    /// A gate to put at the top of public functions to ensure that work is not
    /// attempted after a shutdown has been issued
    pub(super) fn check_running(&self) -> ConductorResult<()> {
        if self.shutting_down {
            Err(ConductorError::ShuttingDown)
        } else {
            Ok(())
        }
    }

    pub(super) fn dna_store(&self) -> &DS {
        &self.dna_store
    }

    pub(super) fn dna_store_mut(&mut self) -> &mut DS {
        &mut self.dna_store
    }

    pub(super) fn shutdown(&mut self) {
        self.shutting_down = true;
        self.managed_task_stop_broadcaster
            .send(())
            .map(|_| ())
            .unwrap_or_else(|e| {
                error!(?e, "Couldn't broadcast stop signal to managed tasks!");
            })
    }

    pub(super) fn take_shutdown_handle(&mut self) -> Option<TaskManagerRunHandle> {
        self.task_manager_run_handle.take()
    }

    /// Spawn all admin interface tasks, register them with the TaskManager,
    /// and modify the conductor accordingly, based on the config passed in
    pub(super) async fn add_admin_interfaces_via_handle(
        &mut self,
        configs: Vec<AdminInterfaceConfig>,
        handle: ConductorHandle,
    ) -> ConductorResult<()>
    where
        DS: DnaStore + 'static,
    {
        let admin_api = RealAdminInterfaceApi::new(handle);
        let stop_tx = self.managed_task_stop_broadcaster.clone();

        // Closure to process each admin config item
        let spawn_from_config = |AdminInterfaceConfig { driver, .. }| {
            let admin_api = admin_api.clone();
            let stop_tx = stop_tx.clone();
            async move {
                match driver {
                    InterfaceDriver::Websocket { port } => {
                        let listener = spawn_websocket_listener(port).await?;
                        let port = listener.local_addr().port().unwrap_or(port);
                        let handle: ManagedTaskHandle = spawn_admin_interface_task(
                            listener,
                            admin_api.clone(),
                            stop_tx.subscribe(),
                        )?;
                        InterfaceResult::Ok((port, handle))
                    }
                }
            }
        };

        // spawn interface tasks, collect their JoinHandles,
        // panic on errors.
        let handles: Result<Vec<_>, _> =
            future::join_all(configs.into_iter().map(spawn_from_config))
                .await
                .into_iter()
                .collect();
        // Exit if the admin interfaces fail to be created
        let handles = handles.map_err(|e| Box::new(e))?;

        {
            let mut ports = Vec::new();

            // First, register the keepalive task, to ensure the conductor doesn't shut down
            // in the absence of other "real" tasks
            self.manage_task(ManagedTaskAdd::dont_handle(tokio::spawn(keep_alive_task(
                stop_tx.subscribe(),
            ))))
            .await?;

            // Now that tasks are spawned, register them with the TaskManager
            for (port, handle) in handles {
                ports.push(port);
                self.manage_task(ManagedTaskAdd::new(
                    handle,
                    Box::new(|result| {
                        result.unwrap_or_else(|e| {
                            error!(error = &e as &dyn std::error::Error, "Interface died")
                        });
                        None
                    }),
                ))
                .await?
            }
            for p in ports {
                self.add_admin_port(p);
            }
        }
        Ok(())
    }

    pub(super) async fn add_app_interface_via_handle(
        &mut self,
        port: u16,
        handle: ConductorHandle,
    ) -> ConductorResult<u16> {
        let app_api = RealAppInterfaceApi::new(handle);
        let (signal_broadcaster, _r) = tokio::sync::broadcast::channel(SIGNAL_BUFFER_SIZE);
        let stop_rx = self.managed_task_stop_broadcaster.subscribe();
        let (port, task) = spawn_app_interface_task(port, app_api, signal_broadcaster, stop_rx)
            .await
            .map_err(Box::new)?;
        // TODO: RELIABILITY: Handle this task by restating it if it fails and log the error
        self.manage_task(ManagedTaskAdd::dont_handle(task)).await?;
        Ok(port)
    }

    /// Perform Genesis on the source chains for each of the specified CellIds.
    ///
    /// If genesis fails for any cell, this entire function fails, and all other
    /// partial or complete successes are rolled back.
    pub(super) async fn genesis_cells(
        &self,
        cell_ids_with_proofs: Vec<(CellId, Option<MembraneProof>)>,
        conductor_handle: ConductorHandle,
    ) -> ConductorResult<()> {
        let root_env_dir = self.root_env_dir.clone();
        let keystore = self.keystore.clone();

        let cells_tasks = cell_ids_with_proofs
            .into_iter()
            .map(move |(cell_id, proof)| {
                let root_env_dir = std::path::PathBuf::from(root_env_dir.clone());
                tokio::spawn(Cell::genesis(
                    cell_id.clone(),
                    conductor_handle.clone(),
                    root_env_dir,
                    keystore.clone(),
                    proof,
                ))
                .map_err(|e| CellError::from(e))
                .and_then(|result| async { result.map(|env| (cell_id, env)) })
            });
        let (success, errors): (Vec<_>, Vec<_>) = futures::future::join_all(cells_tasks)
            .await
            .into_iter()
            .partition(Result::is_ok);

        // unwrap safe because of the partition
        let success = success.into_iter().map(Result::unwrap);

        // If there was errors, cleanup and return the errors
        if !errors.is_empty() {
            for (_, state_env) in success {
                state_env.remove().await?;
            }

            // match needed to avoid Debug requirement on unwrap_err
            let errors = errors
                .into_iter()
                .map(|e| match e {
                    Err(e) => e,
                    Ok(_) => unreachable!("Safe because of the partition"),
                })
                .collect();

            Err(ConductorError::GenesisFailed { errors })
        } else {
            // No errors so return the cells
            Ok(())
        }
    }

    /// Create Cells for each CellId marked active in the ConductorState db
    pub(super) async fn create_active_app_cells(
        &self,
        conductor_handle: ConductorHandle,
    ) -> ConductorResult<Vec<Result<Vec<Cell>, CreateAppError>>> {
        // Only create the active apps
        let active_apps = self.get_state().await?.active_apps;

        // Data required to create apps
        let root_env_dir = self.root_env_dir.clone();
        let keystore = self.keystore.clone();

        // Closure for creating all cells in an app
        let tasks =
            active_apps
                .into_iter()
                .map(move |(app_id, cells): (AppId, Vec<InstalledCell>)| {
                    let cell_ids = cells.into_iter().map(|c| c.into_id());
                    // Clone data for async block
                    let root_env_dir = std::path::PathBuf::from(root_env_dir.clone());
                    let conductor_handle = conductor_handle.clone();
                    let keystore = keystore.clone();

                    // Task that creates the cells
                    async move {
                        // Only create cells not already created
                        let cells_to_create =
                            cell_ids.filter(|cell_id| !self.cells.contains_key(cell_id));

                        use holochain_p2p::actor::HolochainP2pRefToCell;

                        // Create each cell
                        let cells_tasks = cells_to_create.map(move |cell_id| {
                            let holochain_p2p_cell = self.holochain_p2p.to_cell(
                                cell_id.dna_hash().clone(),
                                cell_id.agent_pubkey().clone(),
                            );

                            Cell::create(
                                cell_id,
                                conductor_handle.clone(),
                                root_env_dir.clone(),
                                keystore.clone(),
                                holochain_p2p_cell,
                                self.managed_task_add_sender.clone(),
                                self.managed_task_stop_broadcaster.clone(),
                            )
                        });

                        // Join all the cell create tasks for this app
                        // and seperate any errors
                        let (success, errors): (Vec<_>, Vec<_>) =
                            futures::future::join_all(cells_tasks)
                                .await
                                .into_iter()
                                .partition(Result::is_ok);
                        // unwrap safe because of the partition
                        let success = success.into_iter().map(Result::unwrap);

                        // If there was errors, cleanup and return the errors
                        if !errors.is_empty() {
                            for cell in success {
                                // Error needs to capture which app failed
                                cell.destroy().await.map_err(|e| CreateAppError::Failed {
                                    app_id: app_id.clone(),
                                    errors: vec![e],
                                })?;
                            }
                            // match needed to avoid Debug requirement on unwrap_err
                            let errors = errors
                                .into_iter()
                                .map(|e| match e {
                                    Err(e) => e,
                                    Ok(_) => unreachable!("Safe because of the partition"),
                                })
                                .collect();
                            Err(CreateAppError::Failed { app_id, errors })
                        } else {
                            // No errors so return the cells
                            Ok(success.collect())
                        }
                    }
                });

        // Join on all apps and return a list of
        // apps that had succelly created cells
        // and any apps that encounted errors
        Ok(futures::future::join_all(tasks).await)
    }

    /// Register an app inactive in the database
    pub(super) async fn add_inactive_app_to_db(
        &mut self,
        app: InstalledApp,
    ) -> ConductorResult<()> {
        trace!(?app);
        self.update_state(move |mut state| {
            state.inactive_apps.insert(app.app_id, app.cell_data);
            Ok(state)
        })
        .await?;
        Ok(())
    }

    /// Activate an app in the database
    pub(super) async fn activate_app_in_db(&mut self, app_id: AppId) -> ConductorResult<()> {
        self.update_state(move |mut state| {
            let cell_data = state
                .inactive_apps
                .remove(&app_id)
                .ok_or(ConductorError::AppNotInstalled)?;
            state.active_apps.insert(app_id, cell_data);
            Ok(state)
        })
        .await?;
        Ok(())
    }

    /// Deactivate an app in the database
    pub(super) async fn deactivate_app_in_db(
        &mut self,
        app_id: AppId,
    ) -> ConductorResult<Vec<CellId>> {
        let state = self
            .update_state({
                let app_id = app_id.clone();
                move |mut state| {
                    let cell_ids = state
                        .active_apps
                        .remove(&app_id)
                        .ok_or(ConductorError::AppNotActive)?;
                    state.inactive_apps.insert(app_id, cell_ids);
                    Ok(state)
                }
            })
            .await?;
        Ok(state
            .inactive_apps
            .get(&app_id)
            .expect("This app was just put here")
            .clone()
            .into_iter()
            .map(|c| c.into_id())
            .collect())
    }

    /// Add fully constructed cells to the cell map in the Conductor
    pub(super) fn add_cells(&mut self, cells: Vec<Cell>) {
        for cell in cells {
            self.cells.insert(
                cell.id().clone(),
                CellItem {
                    cell,
                    _state: CellState { _active: false },
                },
            );
        }
    }

    pub(super) async fn load_wasms_into_dna_files(
        &self,
    ) -> ConductorResult<(
        impl IntoIterator<Item = (DnaHash, DnaFile)>,
        impl IntoIterator<Item = (EntryDefBufferKey, EntryDef)>,
    )> {
        let environ = &self.wasm_env;
        let wasm = environ.get_db(&*holochain_state::db::WASM)?;
        let dna_def_db = environ.get_db(&*holochain_state::db::DNA_DEF)?;
        let entry_def_db = environ.get_db(&*holochain_state::db::ENTRY_DEF)?;

        let wasm_buf = Arc::new(WasmBuf::new(environ.clone().into(), wasm)?);
        let dna_def_buf = DnaDefBuf::new(environ.clone().into(), dna_def_db)?;
        let entry_def_buf = EntryDefBuf::new(environ.clone().into(), entry_def_db)?;
        // Load out all dna defs
        let wasm_tasks = dna_def_buf
            .get_all()
            .await?
            .into_iter()
            .map(|dna_def| {
                // Load all wasms for each dna_def from the wasm db into memory
                let wasms = dna_def.zomes.clone().into_iter().map(|(_, zome)| {
                    let wasm_buf = wasm_buf.clone();
                    async move {
                        wasm_buf
                            .get(&zome.wasm_hash)
                            .await?
                            .map(|hashed| hashed.into_content())
                            .ok_or(ConductorError::WasmMissing)
                    }
                });
                async move {
                    let wasms = futures::future::try_join_all(wasms).await?;
                    let dna_file = DnaFile::new(dna_def.into_content(), wasms).await?;
                    ConductorResult::Ok((dna_file.dna_hash().clone(), dna_file))
                }
            })
            // This needs to happen due to the environment not being Send
            .collect::<Vec<_>>();
        // try to join all the tasks and return the list of dna files
        let dnas = futures::future::try_join_all(wasm_tasks).await?;
        let defs = fresh_reader!(environ, |r| entry_def_buf.get_all(&r)?.collect::<Vec<_>>())?;
        Ok((dnas, defs))
    }

    /// Remove cells from the cell map in the Conductor
    pub(super) fn remove_cells(&mut self, cell_ids: Vec<CellId>) {
        for cell_id in cell_ids {
            self.cells.remove(&cell_id);
        }
    }

    pub(super) async fn put_wasm(
        &self,
        dna: DnaFile,
    ) -> ConductorResult<Vec<(EntryDefBufferKey, EntryDef)>> {
        let environ = &self.wasm_env;
        let env = environ.guard().await;
        let wasm = environ.get_db(&*holochain_state::db::WASM)?;
        let dna_def_db = environ.get_db(&*holochain_state::db::DNA_DEF)?;
        let entry_def_db = environ.get_db(&*holochain_state::db::ENTRY_DEF)?;

        let zome_defs = get_entry_defs(dna.clone()).await?;

        let mut entry_def_buf = EntryDefBuf::new(environ.clone().into(), entry_def_db)?;

        for (key, entry_def) in zome_defs.clone() {
            entry_def_buf.put(key, entry_def)?;
        }

        let mut wasm_buf = WasmBuf::new(environ.clone().into(), wasm)?;
        let mut dna_def_buf = DnaDefBuf::new(environ.clone().into(), dna_def_db)?;
        // TODO: PERF: This loop might be slow
        for (wasm_hash, dna_wasm) in dna.code().clone().into_iter() {
            if let None = wasm_buf.get(&wasm_hash).await? {
                wasm_buf.put(DnaWasmHashed::from_content(dna_wasm).await);
            }
        }
        if let None = dna_def_buf.get(dna.dna_hash()).await? {
            dna_def_buf.put(dna.dna().clone()).await?;
        }

        // write the wasm db
        env.with_commit(|writer| wasm_buf.flush_to_txn(writer))?;

        // write the dna_def db
        env.with_commit(|writer| dna_def_buf.flush_to_txn(writer))?;

        // write the entry_def db
        env.with_commit(|writer| entry_def_buf.flush_to_txn(writer))?;

        Ok(zome_defs)
    }

    pub(super) async fn dump_cell_state(&self, cell_id: &CellId) -> ConductorApiResult<String> {
        let cell = self.cell_by_id(cell_id)?;
        let arc = cell.state_env();
        let env = arc.guard().await;
<<<<<<< HEAD

=======
>>>>>>> 80957390
        let source_chain = SourceChainBuf::new(arc.clone().into(), &env).await?;
        Ok(source_chain.dump_as_json().await?)
    }

    #[cfg(test)]
    pub(super) async fn get_state_from_handle(&self) -> ConductorResult<ConductorState> {
        self.get_state().await
    }
}

// -- TODO - delete this helper when we have a real keystore -- //

pub(crate) async fn delete_me_create_test_keystore() -> KeystoreSender {
    use std::convert::TryFrom;
    let keystore = spawn_test_keystore(vec![
        MockKeypair {
            pub_key: holo_hash::AgentPubKey::try_from(
                "uhCAkw-zrttiYpdfAYX4fR6W8DPUdheZJ-1QsRA4cTImmzTYUcOr4",
            )
            .unwrap(),
            sec_key: vec![
                220, 218, 15, 212, 178, 51, 204, 96, 121, 97, 6, 205, 179, 84, 80, 159, 84, 163,
                193, 46, 127, 15, 47, 91, 134, 106, 72, 72, 51, 76, 26, 16, 195, 236, 235, 182,
                216, 152, 165, 215, 192, 97, 126, 31, 71, 165, 188, 12, 245, 29, 133, 230, 73, 251,
                84, 44, 68, 14, 28, 76, 137, 166, 205, 54,
            ],
        },
        MockKeypair {
            pub_key: holo_hash::AgentPubKey::try_from(
                "uhCAkomHzekU0-x7p62WmrusdxD2w9wcjdajC88688JGSTEo6cbEK",
            )
            .unwrap(),
            sec_key: vec![
                170, 205, 134, 46, 233, 225, 100, 162, 101, 124, 207, 157, 12, 131, 239, 244, 216,
                190, 244, 161, 209, 56, 159, 135, 240, 134, 88, 28, 48, 75, 227, 244, 162, 97, 243,
                122, 69, 52, 251, 30, 233, 235, 101, 166, 174, 235, 29, 196, 61, 176, 247, 7, 35,
                117, 168, 194, 243, 206, 188, 240, 145, 146, 76, 74,
            ],
        },
    ])
    .await
    .unwrap();

    // pre-populate with our two fixture agent keypairs
    keystore
        .generate_sign_keypair_from_pure_entropy()
        .await
        .unwrap();
    keystore
        .generate_sign_keypair_from_pure_entropy()
        .await
        .unwrap();

    keystore
}

// -- TODO - end -- //

//-----------------------------------------------------------------------------
// Private methods
//-----------------------------------------------------------------------------

impl<DS> Conductor<DS>
where
    DS: DnaStore + 'static,
{
    async fn new(
        env: EnvironmentWrite,
        wasm_env: EnvironmentWrite,
        dna_store: DS,
        keystore: KeystoreSender,
        root_env_dir: EnvironmentRootPath,
        holochain_p2p: holochain_p2p::HolochainP2pRef,
    ) -> ConductorResult<Self> {
        let db: SingleStore = env.get_db(&db::CONDUCTOR_STATE)?;
        let (task_tx, task_manager_run_handle) = spawn_task_manager();
        let task_manager_run_handle = Some(task_manager_run_handle);
        let (stop_tx, _) = tokio::sync::broadcast::channel::<()>(1);
        Ok(Self {
            env,
            wasm_env,
            state_db: KvStore::new(db),
            cells: HashMap::new(),
            shutting_down: false,
            managed_task_add_sender: task_tx,
            managed_task_stop_broadcaster: stop_tx,
            task_manager_run_handle,
            admin_websocket_ports: Vec::new(),
            dna_store,
            keystore,
            root_env_dir,
            holochain_p2p,
        })
    }

    pub(super) async fn get_state(&self) -> ConductorResult<ConductorState> {
        let guard = self.env.guard().await;
        let reader = guard.reader()?;
        Ok(self.state_db.get(&reader, &UnitDbKey)?.unwrap_or_default())
    }

    async fn update_state<F: Send>(&self, f: F) -> ConductorResult<ConductorState>
    where
        F: FnOnce(ConductorState) -> ConductorResult<ConductorState>,
    {
        self.check_running()?;
        let guard = self.env.guard().await;
        let new_state = guard.with_commit(|txn| {
            let state: ConductorState = self.state_db.get(txn, &UnitDbKey)?.unwrap_or_default();
            let new_state = f(state)?;
            self.state_db.put(txn, &UnitDbKey, &new_state)?;
            Result::<_, ConductorError>::Ok(new_state)
        })?;
        Ok(new_state)
    }

    fn add_admin_port(&mut self, port: u16) {
        self.admin_websocket_ports.push(port);
    }

    /// Sends a JoinHandle to the TaskManager task to be managed
    async fn manage_task(&mut self, handle: ManagedTaskAdd) -> ConductorResult<()> {
        self.managed_task_add_sender
            .send(handle)
            .await
            .map_err(|e| ConductorError::SubmitTaskError(format!("{}", e)))
    }
}

/// The database used to store ConductorState. It has only one key-value pair.
pub type ConductorStateDb = KvStore<UnitDbKey, ConductorState>;

mod builder {

    use super::*;
    use crate::conductor::{dna_store::RealDnaStore, ConductorHandle};
    use holochain_state::{env::EnvironmentKind, test_utils::TestEnvironment};

    /// A configurable Builder for Conductor and sometimes ConductorHandle
    #[derive(Default)]
    pub struct ConductorBuilder<DS = RealDnaStore> {
        config: ConductorConfig,
        dna_store: DS,
        keystore: Option<KeystoreSender>,
        #[cfg(test)]
        state: Option<ConductorState>,
        #[cfg(test)]
        mock_handle: Option<MockConductorHandle>,
    }

    impl ConductorBuilder {
        /// Default ConductorBuilder
        pub fn new() -> Self {
            Self::default()
        }
    }

    impl ConductorBuilder<MockDnaStore> {
        /// ConductorBuilder using mocked DnaStore, for testing
        pub fn with_mock_dna_store(dna_store: MockDnaStore) -> ConductorBuilder<MockDnaStore> {
            Self {
                dna_store,
                ..Default::default()
            }
        }
    }

    impl<DS> ConductorBuilder<DS>
    where
        DS: DnaStore + 'static,
    {
        /// Set the ConductorConfig used to build this Conductor
        pub fn config(mut self, config: ConductorConfig) -> Self {
            self.config = config;
            self
        }

        /// Initialize a "production" Conductor
        pub async fn build(self) -> ConductorResult<ConductorHandle> {
            cfg_if::cfg_if! {
                // if mock_handle is specified, return that instead of
                // a real handle
                if #[cfg(test)] {
                    if let Some(handle) = self.mock_handle {
                        return Ok(Arc::new(handle));
                    }
                }
            }

            let _ = holochain_crypto::crypto_init_sodium();

            let keystore = if let Some(keystore) = self.keystore {
                keystore
            } else {
                delete_me_create_test_keystore().await
            };
            let env_path = self.config.environment_path.clone();

            let environment = EnvironmentWrite::new(
                env_path.as_ref(),
                EnvironmentKind::Conductor,
                keystore.clone(),
            )?;

            let wasm_environment =
                EnvironmentWrite::new(env_path.as_ref(), EnvironmentKind::Wasm, keystore.clone())?;

            #[cfg(test)]
            let state = self.state;

            let Self {
                dna_store, config, ..
            } = self;

            let (holochain_p2p, p2p_evt) = holochain_p2p::spawn_holochain_p2p().await?;

            let conductor = Conductor::new(
                environment,
                wasm_environment,
                dna_store,
                keystore,
                env_path,
                holochain_p2p,
            )
            .await?;

            #[cfg(test)]
            let conductor = Self::update_fake_state(state, conductor).await?;

            Self::finish(conductor, config, p2p_evt).await
        }

        async fn finish(
            conductor: Conductor<DS>,
            conductor_config: ConductorConfig,
            p2p_evt: holochain_p2p::event::HolochainP2pEventReceiver,
        ) -> ConductorResult<ConductorHandle> {
            // Get data before handle
            let keystore = conductor.keystore.clone();
            let holochain_p2p = conductor.holochain_p2p.clone();

            // Create handle
            let handle: ConductorHandle = Arc::new(ConductorHandleImpl {
                conductor: RwLock::new(conductor),
                keystore,
                holochain_p2p,
            });

            handle.add_dnas().await?;

            let cell_startup_errors = handle.clone().setup_cells().await?;

            // TODO: This should probably be emitted over the admin interface
            if !cell_startup_errors.is_empty() {
                error!(
                    msg = "Failed to create the following active apps",
                    ?cell_startup_errors
                );
            }

            // Create admin interfaces
            if let Some(configs) = conductor_config.admin_interfaces {
                handle.clone().add_admin_interfaces(configs).await?;
            }

            tokio::task::spawn(p2p_event_task(p2p_evt, handle.clone()));

            Ok(handle)
        }

        /// Pass a test keystore in, to ensure that generated test agents
        /// are actually available for signing (especially for tryorama compat)
        pub fn with_keystore(mut self, keystore: KeystoreSender) -> Self {
            self.keystore = Some(keystore);
            self
        }

        #[cfg(test)]
        /// Sets some fake conductor state for tests
        pub fn fake_state(mut self, state: ConductorState) -> Self {
            self.state = Some(state);
            self
        }

        /// Pass a mock handle in, which will be returned regardless of whatever
        /// else happens to this builder
        #[cfg(test)]
        pub fn with_mock_handle(mut self, handle: MockConductorHandle) -> Self {
            self.mock_handle = Some(handle);
            self
        }

        #[cfg(test)]
        async fn update_fake_state(
            state: Option<ConductorState>,
            conductor: Conductor<DS>,
        ) -> ConductorResult<Conductor<DS>> {
            if let Some(state) = state {
                conductor.update_state(move |_| Ok(state)).await?;
            }
            Ok(conductor)
        }

        /// Build a Conductor with a test environment
        pub async fn test(
            self,
            test_env: TestEnvironment,
            test_wasm_env: EnvironmentWrite,
        ) -> ConductorResult<ConductorHandle> {
            let TestEnvironment {
                env: environment,
                tmpdir,
            } = test_env;
            let keystore = environment.keystore();
            let (holochain_p2p, p2p_evt) = holochain_p2p::spawn_holochain_p2p().await?;
            let conductor = Conductor::new(
                environment,
                test_wasm_env,
                self.dna_store,
                keystore,
                tmpdir.path().to_path_buf().into(),
                holochain_p2p,
            )
            .await?;

            #[cfg(test)]
            let conductor = Self::update_fake_state(self.state, conductor).await?;

            Self::finish(conductor, self.config, p2p_evt).await
        }
    }
}

async fn p2p_event_task(
    mut p2p_evt: holochain_p2p::event::HolochainP2pEventReceiver,
    handle: ConductorHandle,
) {
    use tokio::stream::StreamExt;
    while let Some(evt) = p2p_evt.next().await {
        let cell_id = CellId::new(evt.dna_hash().clone(), evt.as_to_agent().clone());
        if let Err(e) = handle.dispatch_holochain_p2p_event(&cell_id, evt).await {
            tracing::error!(
                message = "error dispatching network event",
                error = ?e,
            );
        }
    }
    tracing::warn!("p2p_event_task has ended");
}

#[cfg(test)]
pub mod tests {
    use super::*;
    use super::{Conductor, ConductorState};
    use crate::conductor::dna_store::MockDnaStore;
    use holochain_state::test_utils::{test_conductor_env, test_wasm_env, TestEnvironment};
    use holochain_types::test_utils::fake_cell_id;

    #[tokio::test(threaded_scheduler)]
    async fn can_update_state() {
        let TestEnvironment {
            env: environment,
            tmpdir,
        } = test_conductor_env();
        let TestEnvironment {
            env: wasm_env,
            tmpdir: _tmpdir,
        } = test_wasm_env();
        let dna_store = MockDnaStore::new();
        let keystore = environment.keystore().clone();
        let (holochain_p2p, _p2p_evt) = holochain_p2p::spawn_holochain_p2p().await.unwrap();
        let conductor = Conductor::new(
            environment,
            wasm_env,
            dna_store,
            keystore,
            tmpdir.path().to_path_buf().into(),
            holochain_p2p,
        )
        .await
        .unwrap();
        let state = conductor.get_state().await.unwrap();
        assert_eq!(state, ConductorState::default());

        let cell_id = fake_cell_id(1);
        let installed_cell = InstalledCell::new(cell_id.clone(), "handle".to_string());

        conductor
            .update_state(|mut state| {
                state
                    .inactive_apps
                    .insert("fake app".to_string(), vec![installed_cell]);
                Ok(state)
            })
            .await
            .unwrap();
        let state = conductor.get_state().await.unwrap();
        assert_eq!(
            state.inactive_apps.values().collect::<Vec<_>>()[0]
                .into_iter()
                .map(|c| c.as_id().clone())
                .collect::<Vec<_>>()
                .as_slice(),
            &[cell_id]
        );
    }

    #[tokio::test(threaded_scheduler)]
    async fn can_set_fake_state() {
        let test_env = test_conductor_env();
        let _tmpdir = test_env.tmpdir.clone();
        let TestEnvironment {
            env: wasm_env,
            tmpdir: _tmpdir,
        } = test_wasm_env();
        let state = ConductorState::default();
        let conductor = ConductorBuilder::new()
            .fake_state(state.clone())
            .test(test_env, wasm_env)
            .await
            .unwrap();
        assert_eq!(state, conductor.get_state_from_handle().await.unwrap());
    }
}<|MERGE_RESOLUTION|>--- conflicted
+++ resolved
@@ -611,10 +611,6 @@
         let cell = self.cell_by_id(cell_id)?;
         let arc = cell.state_env();
         let env = arc.guard().await;
-<<<<<<< HEAD
-
-=======
->>>>>>> 80957390
         let source_chain = SourceChainBuf::new(arc.clone().into(), &env).await?;
         Ok(source_chain.dump_as_json().await?)
     }
