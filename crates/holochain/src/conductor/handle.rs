--- conflicted
+++ resolved
@@ -56,19 +56,13 @@
 use crate::core::ribosome::ZomeCallInvocation;
 use crate::core::workflow::ZomeCallInvocationResult;
 use derive_more::From;
-<<<<<<< HEAD
 use holochain_types::{
     app::{App, AppId},
     autonomic::AutonomicCue,
     cell::CellId,
     dna::DnaFile,
-    nucleus::ZomeInvocation,
     prelude::*,
 };
-=======
-use holochain_types::dna::DnaFile;
-use holochain_types::{autonomic::AutonomicCue, cell::CellId, prelude::*};
->>>>>>> 033ec8e1
 use std::sync::Arc;
 use tokio::sync::RwLock;
 use tracing::*;
