--- conflicted
+++ resolved
@@ -3,15 +3,8 @@
 
 use super::{SweetAgents, SweetApp, SweetAppBatch, SweetCell, SweetConductorHandle};
 use crate::conductor::{
-<<<<<<< HEAD
-    api::{error::ConductorApiResult, ZomeCall},
-    config::ConductorConfig,
-    error::ConductorResult,
-    handle::ConductorHandle,
-    Conductor, ConductorBuilder,
-=======
-    config::ConductorConfig, handle::ConductorHandle, Conductor, ConductorBuilder,
->>>>>>> 3698d1ad
+    config::ConductorConfig, error::ConductorResult, handle::ConductorHandle, Conductor,
+    ConductorBuilder,
 };
 use hdk::prelude::*;
 use holo_hash::DnaHash;
@@ -19,120 +12,6 @@
 use holochain_lmdb::test_utils::{test_environments, TestEnvironments};
 use holochain_types::prelude::*;
 use kitsune_p2p::KitsuneP2pConfig;
-<<<<<<< HEAD
-use unwrap_to::unwrap_to;
-
-/// A collection of SweetConductors, with methods for operating on the entire collection
-#[derive(derive_more::From, derive_more::Into, derive_more::IntoIterator)]
-pub struct SweetConductorBatch(Vec<SweetConductor>);
-
-impl SweetConductorBatch {
-    /// Map the given ConductorConfigs into SweetConductors, each with its own new TestEnvironments
-    pub async fn from_configs<I: IntoIterator<Item = ConductorConfig>>(
-        configs: I,
-    ) -> SweetConductorBatch {
-        future::join_all(configs.into_iter().map(SweetConductor::from_config))
-            .await
-            .into()
-    }
-
-    /// Create the given number of new SweetConductors, each with its own new TestEnvironments
-    pub async fn from_config(num: usize, config: ConductorConfig) -> SweetConductorBatch {
-        Self::from_configs(std::iter::repeat(config).take(num)).await
-    }
-
-    /// Create the given number of new SweetConductors, each with its own new TestEnvironments
-    pub async fn from_standard_config(num: usize) -> SweetConductorBatch {
-        Self::from_configs(std::iter::repeat_with(standard_config).take(num)).await
-    }
-
-    /// Get the underlying data
-    pub fn iter(&self) -> impl Iterator<Item = &SweetConductor> {
-        self.0.iter()
-    }
-
-    /// Get the underlying data
-    pub fn iter_mut(&mut self) -> impl Iterator<Item = &mut SweetConductor> {
-        self.0.iter_mut()
-    }
-
-    /// Get the underlying data
-    pub fn into_inner(self) -> Vec<SweetConductor> {
-        self.0
-    }
-
-    /// Opinionated app setup.
-    /// Creates one app on each Conductor in this batch, creating a new AgentPubKey for each.
-    /// The created AgentPubKeys can be retrieved via each SweetApp.
-    pub async fn setup_app(
-        &mut self,
-        installed_app_id: &str,
-        dna_files: &[DnaFile],
-    ) -> ConductorResult<SweetAppBatch> {
-        let apps = self
-            .0
-            .iter_mut()
-            .map(|conductor| async move {
-                let agent = SweetAgents::one(conductor.keystore()).await;
-                conductor
-                    .setup_app_for_agent(installed_app_id, agent, dna_files)
-                    .await
-            })
-            .collect::<Vec<_>>();
-
-        Ok(future::join_all(apps)
-            .await
-            .into_iter()
-            .collect::<Result<Vec<_>, _>>()?
-            .into())
-    }
-
-    /// Opinionated app setup. Creates one app on each Conductor in this batch,
-    /// using the given agents and DnaFiles.
-    ///
-    /// The number of Agents passed in must be the same as the number of Conductors
-    /// in this batch. Each Agent will be used to create one app on one Conductor,
-    /// hence the "zipped" in the function name
-    ///
-    /// Returns a batch of SweetApps, sorted in the same order as the Conductors in
-    /// this batch.
-    pub async fn setup_app_for_zipped_agents(
-        &mut self,
-        installed_app_id: &str,
-        agents: &[AgentPubKey],
-        dna_files: &[DnaFile],
-    ) -> ConductorResult<SweetAppBatch> {
-        if agents.len() != self.0.len() {
-            panic!(
-                "setup_app_for_zipped_agents must take as many Agents as there are Conductors in this batch."
-            )
-        }
-
-        let apps = self
-            .0
-            .iter_mut()
-            .zip(agents.iter())
-            .map(|(conductor, agent)| {
-                conductor.setup_app_for_agent(installed_app_id, agent.clone(), dna_files)
-            })
-            .collect::<Vec<_>>();
-
-        Ok(future::join_all(apps)
-            .await
-            .into_iter()
-            .collect::<Result<Vec<_>, _>>()?
-            .into())
-    }
-
-    /// Let each conductor know about each others' agents so they can do networking
-    pub async fn exchange_peer_info(&self) {
-        let envs = self.0.iter().map(|c| c.envs().p2p()).collect();
-        crate::conductor::p2p_store::exchange_peer_info(envs);
-    }
-}
-=======
-use std::sync::Arc;
->>>>>>> 3698d1ad
 
 /// A stream of signals.
 pub type SignalStream = Box<dyn tokio_stream::Stream<Item = Signal> + Send + Sync + Unpin>;
@@ -437,116 +316,6 @@
             .expect("Tried to use a conductor that is offline")
     }
 }
-<<<<<<< HEAD
-/// A wrapper around ConductorHandle with more convenient methods for testing
-/// and a cleanup drop
-#[derive(shrinkwraprs::Shrinkwrap, derive_more::From)]
-pub struct SweetConductorHandle(pub(crate) ConductorHandle);
-
-impl SweetConductorHandle {
-    /// Make a zome call to a Cell, as if that Cell were the caller. Most common case.
-    /// No capability is necessary, since the authorship capability is automatically granted.
-    pub async fn call<I, O, F>(&self, zome: &SweetZome, fn_name: F, payload: I) -> O
-    where
-        FunctionName: From<F>,
-        I: serde::Serialize + std::fmt::Debug,
-        O: serde::de::DeserializeOwned + std::fmt::Debug,
-    {
-        self.call_fallible(zome, fn_name, payload).await.unwrap()
-    }
-
-    /// Like `call`, but without the unwrap
-    pub async fn call_fallible<I, O, F>(
-        &self,
-        zome: &SweetZome,
-        fn_name: F,
-        payload: I,
-    ) -> ConductorApiResult<O>
-    where
-        FunctionName: From<F>,
-        I: serde::Serialize + std::fmt::Debug,
-        O: serde::de::DeserializeOwned + std::fmt::Debug,
-    {
-        self.call_from_fallible(zome.cell_id().agent_pubkey(), None, zome, fn_name, payload)
-            .await
-    }
-
-    /// Make a zome call to a Cell, as if some other Cell were the caller. More general case.
-    /// Can optionally provide a capability.
-    pub async fn call_from<I, O, F>(
-        &self,
-        provenance: &AgentPubKey,
-        cap: Option<CapSecret>,
-        zome: &SweetZome,
-        fn_name: F,
-        payload: I,
-    ) -> O
-    where
-        FunctionName: From<F>,
-        I: Serialize + std::fmt::Debug,
-        O: serde::de::DeserializeOwned + std::fmt::Debug,
-    {
-        self.call_from_fallible(provenance, cap, zome, fn_name, payload)
-            .await
-            .unwrap()
-    }
-
-    /// Like `call_from`, but without the unwrap
-    pub async fn call_from_fallible<I, O, F>(
-        &self,
-        provenance: &AgentPubKey,
-        cap: Option<CapSecret>,
-        zome: &SweetZome,
-        fn_name: F,
-        payload: I,
-    ) -> ConductorApiResult<O>
-    where
-        FunctionName: From<F>,
-        I: Serialize + std::fmt::Debug,
-        O: serde::de::DeserializeOwned + std::fmt::Debug,
-    {
-        let payload = ExternIO::encode(payload).expect("Couldn't serialize payload");
-        let call = ZomeCall {
-            cell_id: zome.cell_id().clone(),
-            zome_name: zome.name().clone(),
-            fn_name: fn_name.into(),
-            cap,
-            provenance: provenance.clone(),
-            payload,
-        };
-        self.0.call_zome(call).await.map(|r| {
-            unwrap_to!(r.unwrap() => ZomeCallResponse::Ok)
-                .decode()
-                .expect("Couldn't deserialize zome call output")
-        })
-    }
-
-    // /// Get a stream of all Signals emitted since the time of this function call.
-    // pub async fn signal_stream(&self) -> impl tokio_stream::Stream<Item = Signal> {
-    //     self.0.signal_broadcaster().await.subscribe_merged()
-    // }
-
-    /// Manually await shutting down the conductor.
-    /// Conductors are already cleaned up on drop but this
-    /// is useful if you need to know when it's finished cleaning up.
-    pub async fn shutdown_and_wait(&self) {
-        let c = &self.0;
-        if let Some(shutdown) = c.take_shutdown_handle().await {
-            c.shutdown().await;
-            shutdown
-                .await
-                .expect("Failed to await shutdown handle")
-                .expect("Conductor shutdown error");
-        }
-    }
-
-    /// Intentionally private clone function, only to be used internally
-    fn clone_privately(&self) -> Self {
-        Self(self.0.clone())
-    }
-}
-=======
->>>>>>> 3698d1ad
 
 impl Drop for SweetConductor {
     fn drop(&mut self) {
