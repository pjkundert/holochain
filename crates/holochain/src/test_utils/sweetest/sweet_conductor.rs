--- conflicted
+++ resolved
@@ -3,15 +3,10 @@
 
 use super::{SweetAgents, SweetApp, SweetAppBatch, SweetCell, SweetZome};
 use crate::conductor::{
-<<<<<<< HEAD
-    api::ZomeCall, config::ConductorConfig, handle::ConductorHandle, Conductor, ConductorBuilder,
-=======
     api::{error::ConductorApiResult, ZomeCall},
     config::ConductorConfig,
-    dna_store::DnaStore,
     handle::ConductorHandle,
     Conductor, ConductorBuilder,
->>>>>>> 9d6375a8
 };
 use futures::future;
 use hdk3::prelude::*;
