//! The workflow and queue consumer for sys validation

use super::*;
use crate::{
    conductor::manager::ManagedTaskResult,
    core::workflow::sys_validation_workflow::{sys_validation_workflow, SysValidationWorkspace},
};
use futures::future::Either;
use holochain_state::env::EnvironmentWrite;
use tokio::task::JoinHandle;
use tracing::*;

/// Spawn the QueueConsumer for SysValidation workflow
#[instrument(skip(env, stop, trigger_app_validation, network, conductor_api))]
pub fn spawn_sys_validation_consumer(
    env: EnvironmentWrite,
    mut stop: sync::broadcast::Receiver<()>,
    mut trigger_app_validation: TriggerSender,
    network: HolochainP2pCell,
    conductor_api: impl CellConductorApiT + 'static,
) -> (
    TriggerSender,
    tokio::sync::oneshot::Receiver<()>,
    JoinHandle<ManagedTaskResult>,
) {
    let (tx, mut rx) = TriggerSender::new();
    let (tx_first, rx_first) = tokio::sync::oneshot::channel();
    let mut tx_first = Some(tx_first);
    let mut trigger_self = tx.clone();
    let handle = tokio::spawn(async move {
        loop {
<<<<<<< HEAD
            let env_ref = env.guard().await;
=======
            let env_ref = env.guard();
            let reader = env_ref.reader().expect("Could not create LMDB reader");
>>>>>>> 59bf62fd
            let workspace = SysValidationWorkspace::new(env.clone().into(), &env_ref)
                .expect("Could not create Workspace");
            if let WorkComplete::Incomplete = sys_validation_workflow(
                workspace,
                env.clone().into(),
                &mut trigger_app_validation,
                network.clone(),
                conductor_api.clone(),
            )
            .await
            .expect("Error running Workflow")
            {
                trigger_self.trigger()
            };
            // notify the Cell that the first loop has completed
            if let Some(tx_first) = tx_first.take() {
                let _ = tx_first.send(());
            }

            // Check for shutdown or next job
            let next_job = rx.listen();
            let kill = stop.recv();
            tokio::pin!(next_job);
            tokio::pin!(kill);

            if let Either::Left((Err(_), _)) | Either::Right((_, _)) =
                futures::future::select(next_job, kill).await
            {
                tracing::warn!("Cell is shutting down: stopping queue consumer.");
                break;
            };
        }
        Ok(())
    });
    (tx, rx_first, handle)
}<|MERGE_RESOLUTION|>--- conflicted
+++ resolved
@@ -29,12 +29,7 @@
     let mut trigger_self = tx.clone();
     let handle = tokio::spawn(async move {
         loop {
-<<<<<<< HEAD
-            let env_ref = env.guard().await;
-=======
             let env_ref = env.guard();
-            let reader = env_ref.reader().expect("Could not create LMDB reader");
->>>>>>> 59bf62fd
             let workspace = SysValidationWorkspace::new(env.clone().into(), &env_ref)
                 .expect("Could not create Workspace");
             if let WorkComplete::Incomplete = sys_validation_workflow(
