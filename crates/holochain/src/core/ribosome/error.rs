#![deny(missing_docs)]
//! Errors occurring during a [Ribosome] call

use crate::conductor::api::error::ConductorApiError;
use crate::conductor::interface::error::InterfaceError;
use crate::core::workflow::produce_dht_ops_workflow::dht_op_light::error::DhtOpConvertError;
use holo_hash::AnyDhtHash;
use holochain_cascade::error::CascadeError;
use holochain_serialized_bytes::prelude::SerializedBytesError;
use holochain_state::source_chain::SourceChainError;
use holochain_types::prelude::*;
use holochain_wasmer_host::prelude::WasmError;
use thiserror::Error;
use tokio::task::JoinError;

/// Errors occurring during a [Ribosome] call
#[derive(Error, Debug)]
pub enum RibosomeError {
    /// Dna error while working with Ribosome.
    #[error("Dna error while working with Ribosome: {0}")]
    DnaError(#[from] DnaError),

    /// Wasm error while working with Ribosome.
    #[error("Wasm error while working with Ribosome: {0}")]
    WasmError(#[from] WasmError),

    /// Serialization error while working with Ribosome.
    #[error("Serialization error while working with Ribosome: {0}")]
    SerializationError(#[from] SerializedBytesError),

    /// A Zome was referenced by name that doesn't exist
    #[error("Referenced a zome that doesn't exist: Zome: {0}")]
    ZomeNotExists(ZomeName),

    /// A ZomeFn was called by name that doesn't exist
    #[error("Attempted to call a zome function that doesn't exist: Zome: {0} Fn {1}")]
    ZomeFnNotExists(ZomeName, FunctionName),

    /// a problem with entry defs
<<<<<<< HEAD
    #[error("An error with entry defs: {0}: {1}")]
=======
    #[error("An error with entry defs in zome '{0}': {1}")]
>>>>>>> e0681530
    EntryDefs(ZomeName, String),

    /// a mandatory dependency for an element doesn't exist
    /// for example a remove link ribosome call needs to find the add link in order to infer the
    /// correct base and this dependent relationship exists before even subconscious validation
    /// kicks in
    #[error("A mandatory element is missing, dht hash: {0}")]
    ElementDeps(AnyDhtHash),

    /// ident
    #[error("Unspecified ring error")]
    RingUnspecified,

    /// ident
    #[error(transparent)]
    KeystoreError(#[from] holochain_keystore::KeystoreError),

    /// ident
    #[error(transparent)]
    DatabaseError(#[from] holochain_lmdb::error::DatabaseError),

    /// ident
    #[error(transparent)]
    CascadeError(#[from] CascadeError),

    /// ident
    #[error(transparent)]
    ConductorApiError(#[from] Box<ConductorApiError>),

    /// ident
    #[error(transparent)]
    SourceChainError(#[from] SourceChainError),

    /// ident
    #[error(transparent)]
    InterfaceError(#[from] InterfaceError),

    /// ident
    #[error(transparent)]
    JoinError(#[from] JoinError),

    /// ident
    #[error(transparent)]
    InlineZomeError(#[from] InlineZomeError),

    /// ident
    #[error(transparent)]
    P2pError(#[from] holochain_p2p::HolochainP2pError),

    /// ident
    #[error(transparent)]
    DhtOpConvertError(#[from] Box<DhtOpConvertError>),

    /// ident
    #[error("xsalsa20poly1305 error {0}")]
    Aead(String),

    /// ident
    #[error(transparent)]
    SecurePrimitive(#[from] holochain_zome_types::SecurePrimitiveError),
}

impl From<xsalsa20poly1305::aead::Error> for RibosomeError {
    fn from(error: xsalsa20poly1305::aead::Error) -> Self {
        Self::Aead(error.to_string())
    }
}

impl From<ring::error::Unspecified> for RibosomeError {
    fn from(_: ring::error::Unspecified) -> Self {
        Self::RingUnspecified
    }
}

/// Type alias
pub type RibosomeResult<T> = Result<T, RibosomeError>;<|MERGE_RESOLUTION|>--- conflicted
+++ resolved
@@ -37,11 +37,7 @@
     ZomeFnNotExists(ZomeName, FunctionName),
 
     /// a problem with entry defs
-<<<<<<< HEAD
-    #[error("An error with entry defs: {0}: {1}")]
-=======
     #[error("An error with entry defs in zome '{0}': {1}")]
->>>>>>> e0681530
     EntryDefs(ZomeName, String),
 
     /// a mandatory dependency for an element doesn't exist
