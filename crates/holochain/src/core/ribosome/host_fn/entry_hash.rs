use crate::core::ribosome::error::RibosomeResult;
use crate::core::ribosome::CallContext;
use crate::core::ribosome::RibosomeT;
use holo_hash::HasHash;
use holochain_zome_types::Entry;
use holochain_zome_types::EntryHashInput;
use holochain_zome_types::EntryHashOutput;
use std::sync::Arc;

pub fn entry_hash(
    _ribosome: Arc<impl RibosomeT>,
    _call_context: Arc<CallContext>,
    input: EntryHashInput,
) -> RibosomeResult<EntryHashOutput> {
    let entry: Entry = input.into_inner();

    let entry_hash = tokio_safe_block_on::tokio_safe_block_forever_on(async move {
        holochain_types::entry::EntryHashed::from_content_sync(entry)
    })
    .into_hash();

    Ok(EntryHashOutput::new(entry_hash))
}

#[cfg(test)]
#[cfg(feature = "slow_tests")]
pub mod wasm_test {
    use super::*;
    use crate::core::ribosome::host_fn::entry_hash::entry_hash;

    use crate::fixt::CallContextFixturator;
    use crate::fixt::EntryFixturator;
    use crate::fixt::WasmRibosomeFixturator;
    use crate::fixt::ZomeCallHostAccessFixturator;
    use fixt::prelude::*;
    use holo_hash::EntryHash;
    use holochain_wasm_test_utils::TestWasm;
    use holochain_zome_types::EntryHashInput;
    use holochain_zome_types::EntryHashOutput;
    use std::convert::TryInto;
    use std::sync::Arc;
    use test_wasm_common::TestString;

    #[tokio::test(threaded_scheduler)]
    /// we can get an entry hash out of the fn directly
    async fn entry_hash_test() {
        let ribosome = WasmRibosomeFixturator::new(crate::fixt::curve::Zomes(vec![]))
            .next()
            .unwrap();
        let call_context = CallContextFixturator::new(fixt::Unpredictable)
            .next()
            .unwrap();
        let entry = EntryFixturator::new(fixt::Predictable).next().unwrap();
        let input = EntryHashInput::new(entry);

        let output: EntryHashOutput =
            entry_hash(Arc::new(ribosome), Arc::new(call_context), input).unwrap();

        assert_eq!(output.into_inner().get_full_bytes().to_vec().len(), 36,);
    }

    #[tokio::test(threaded_scheduler)]
    /// we can get an entry hash out of the fn via. a wasm call
    async fn ribosome_entry_hash_test() {
<<<<<<< HEAD
        let env = holochain_state::test_utils::test_cell_env();
        let dbs = env.dbs();
        let mut workspace =
            crate::core::workflow::CallZomeWorkspace::new(env.clone().into(), &dbs).unwrap();
=======
        let test_env = holochain_state::test_utils::test_cell_env();
        let env = test_env.env();
        let dbs = env.dbs().await;
        let mut workspace = crate::core::workflow::CallZomeWorkspace::new(env.clone().into(), &dbs)
            .await
            .unwrap();
>>>>>>> 02053829

        let (_g, raw_workspace) =
            crate::core::workflow::unsafe_call_zome_workspace::UnsafeCallZomeWorkspace::from_mut(
                &mut workspace,
            );

        let entry = EntryFixturator::new(fixt::Predictable).next().unwrap();
        let input = EntryHashInput::new(entry);
        let mut host_access = fixt!(ZomeCallHostAccess);
        host_access.workspace = raw_workspace;
        let output: EntryHashOutput =
            crate::call_test_ribosome!(host_access, TestWasm::EntryHash, "entry_hash", input);
        assert_eq!(output.into_inner().get_full_bytes().to_vec().len(), 36,);
    }

    #[tokio::test(threaded_scheduler)]
    /// the hash path underlying anchors wraps entry_hash
    async fn ribosome_hash_path_pwd_test() {
<<<<<<< HEAD
        let env = holochain_state::test_utils::test_cell_env();
        let dbs = env.dbs();
        let mut workspace =
            crate::core::workflow::CallZomeWorkspace::new(env.clone().into(), &dbs).unwrap();
=======
        let test_env = holochain_state::test_utils::test_cell_env();
        let env = test_env.env();
        let dbs = env.dbs().await;
        let mut workspace = crate::core::workflow::CallZomeWorkspace::new(env.clone().into(), &dbs)
            .await
            .unwrap();
>>>>>>> 02053829

        let (_g, raw_workspace) =
            crate::core::workflow::unsafe_call_zome_workspace::UnsafeCallZomeWorkspace::from_mut(
                &mut workspace,
            );

        let mut host_access = fixt!(ZomeCallHostAccess);
        host_access.workspace = raw_workspace;
        let input = TestString::from("foo.bar".to_string());
        let output: EntryHash =
            crate::call_test_ribosome!(host_access, TestWasm::HashPath, "hash", input);

        let expected_path = hdk3::hash_path::path::Path::from("foo.bar");

        let expected_hash = tokio_safe_block_on::tokio_safe_block_forever_on(async move {
            holochain_types::entry::EntryHashed::from_content(
                Entry::app((&expected_path).try_into().unwrap()).unwrap(),
            )
            .await
        })
        .into_hash();

        assert_eq!(expected_hash.into_inner(), output.into_inner(),);
    }
}<|MERGE_RESOLUTION|>--- conflicted
+++ resolved
@@ -62,19 +62,11 @@
     #[tokio::test(threaded_scheduler)]
     /// we can get an entry hash out of the fn via. a wasm call
     async fn ribosome_entry_hash_test() {
-<<<<<<< HEAD
-        let env = holochain_state::test_utils::test_cell_env();
+        let test_env = holochain_state::test_utils::test_cell_env();
+        let env = test_env.env();
         let dbs = env.dbs();
         let mut workspace =
             crate::core::workflow::CallZomeWorkspace::new(env.clone().into(), &dbs).unwrap();
-=======
-        let test_env = holochain_state::test_utils::test_cell_env();
-        let env = test_env.env();
-        let dbs = env.dbs().await;
-        let mut workspace = crate::core::workflow::CallZomeWorkspace::new(env.clone().into(), &dbs)
-            .await
-            .unwrap();
->>>>>>> 02053829
 
         let (_g, raw_workspace) =
             crate::core::workflow::unsafe_call_zome_workspace::UnsafeCallZomeWorkspace::from_mut(
@@ -93,19 +85,11 @@
     #[tokio::test(threaded_scheduler)]
     /// the hash path underlying anchors wraps entry_hash
     async fn ribosome_hash_path_pwd_test() {
-<<<<<<< HEAD
-        let env = holochain_state::test_utils::test_cell_env();
+        let test_env = holochain_state::test_utils::test_cell_env();
+        let env = test_env.env();
         let dbs = env.dbs();
         let mut workspace =
             crate::core::workflow::CallZomeWorkspace::new(env.clone().into(), &dbs).unwrap();
-=======
-        let test_env = holochain_state::test_utils::test_cell_env();
-        let env = test_env.env();
-        let dbs = env.dbs().await;
-        let mut workspace = crate::core::workflow::CallZomeWorkspace::new(env.clone().into(), &dbs)
-            .await
-            .unwrap();
->>>>>>> 02053829
 
         let (_g, raw_workspace) =
             crate::core::workflow::unsafe_call_zome_workspace::UnsafeCallZomeWorkspace::from_mut(
