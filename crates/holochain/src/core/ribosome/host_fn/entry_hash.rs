use crate::core::ribosome::error::RibosomeResult;
use crate::core::ribosome::CallContext;
use crate::core::ribosome::RibosomeT;
use holo_hash::HasHash;
use holochain_zome_types::Entry;
use holochain_zome_types::EntryHashInput;
use holochain_zome_types::EntryHashOutput;
use std::sync::Arc;

pub fn entry_hash(
    _ribosome: Arc<impl RibosomeT>,
    _call_context: Arc<CallContext>,
    input: EntryHashInput,
) -> RibosomeResult<EntryHashOutput> {
    let entry: Entry = input.into_inner();

    let entry_hash = tokio_safe_block_on::tokio_safe_block_forever_on(async move {
        holochain_types::entry::EntryHashed::from_content(entry).await
    })
    .into_hash();

    Ok(EntryHashOutput::new(entry_hash))
}

#[cfg(test)]
#[cfg(feature = "slow_tests")]
pub mod wasm_test {
    use super::*;
    use crate::core::ribosome::host_fn::entry_hash::entry_hash;

    use crate::fixt::CallContextFixturator;
    use crate::fixt::EntryFixturator;
    use crate::fixt::WasmRibosomeFixturator;
    use crate::fixt::ZomeCallHostAccessFixturator;
    use fixt::prelude::*;
    use holo_hash::EntryHash;
<<<<<<< HEAD
=======

>>>>>>> 80957390
    use holochain_wasm_test_utils::TestWasm;
    use holochain_zome_types::EntryHashInput;
    use holochain_zome_types::EntryHashOutput;
    use std::convert::TryInto;
    use std::sync::Arc;
    use test_wasm_common::TestString;

    #[tokio::test(threaded_scheduler)]
    /// we can get an entry hash out of the fn directly
    async fn entry_hash_test() {
        let ribosome = WasmRibosomeFixturator::new(crate::fixt::curve::Zomes(vec![]))
            .next()
            .unwrap();
        let call_context = CallContextFixturator::new(fixt::Unpredictable)
            .next()
            .unwrap();
        let entry = EntryFixturator::new(fixt::Predictable).next().unwrap();
        let input = EntryHashInput::new(entry);

        let output: EntryHashOutput =
            entry_hash(Arc::new(ribosome), Arc::new(call_context), input).unwrap();

        assert_eq!(output.into_inner().get_full_bytes().to_vec().len(), 36,);
    }

    #[tokio::test(threaded_scheduler)]
    /// we can get an entry hash out of the fn via. a wasm call
    async fn ribosome_entry_hash_test() {
        let env = holochain_state::test_utils::test_cell_env();
        let dbs = env.dbs().await;
<<<<<<< HEAD

=======
>>>>>>> 80957390
        let mut workspace = crate::core::workflow::CallZomeWorkspace::new(env.clone().into(), &dbs)
            .await
            .unwrap();

        let (_g, raw_workspace) =
            crate::core::workflow::unsafe_call_zome_workspace::UnsafeCallZomeWorkspace::from_mut(
                &mut workspace,
            );

        let entry = EntryFixturator::new(fixt::Predictable).next().unwrap();
        let input = EntryHashInput::new(entry);
        let mut host_access = fixt!(ZomeCallHostAccess);
        host_access.workspace = raw_workspace;
        let output: EntryHashOutput =
            crate::call_test_ribosome!(host_access, TestWasm::EntryHash, "entry_hash", input);
        assert_eq!(output.into_inner().get_full_bytes().to_vec().len(), 36,);
    }

    #[tokio::test(threaded_scheduler)]
    /// the hash path underlying anchors wraps entry_hash
    async fn ribosome_hash_path_pwd_test() {
        let env = holochain_state::test_utils::test_cell_env();
        let dbs = env.dbs().await;
<<<<<<< HEAD

=======
>>>>>>> 80957390
        let mut workspace = crate::core::workflow::CallZomeWorkspace::new(env.clone().into(), &dbs)
            .await
            .unwrap();

        let (_g, raw_workspace) =
            crate::core::workflow::unsafe_call_zome_workspace::UnsafeCallZomeWorkspace::from_mut(
                &mut workspace,
            );

        let mut host_access = fixt!(ZomeCallHostAccess);
        host_access.workspace = raw_workspace;
        let input = TestString::from("foo.bar".to_string());
        let output: EntryHash =
            crate::call_test_ribosome!(host_access, TestWasm::HashPath, "hash", input);

        let expected_path = hdk3::hash_path::path::Path::from("foo.bar");

        let expected_hash = tokio_safe_block_on::tokio_safe_block_forever_on(async move {
            holochain_types::entry::EntryHashed::from_content(Entry::App(
                (&expected_path).try_into().unwrap(),
            ))
            .await
        })
        .into_hash();

        assert_eq!(expected_hash.into_inner(), output.into_inner(),);
    }
}<|MERGE_RESOLUTION|>--- conflicted
+++ resolved
@@ -34,10 +34,6 @@
     use crate::fixt::ZomeCallHostAccessFixturator;
     use fixt::prelude::*;
     use holo_hash::EntryHash;
-<<<<<<< HEAD
-=======
-
->>>>>>> 80957390
     use holochain_wasm_test_utils::TestWasm;
     use holochain_zome_types::EntryHashInput;
     use holochain_zome_types::EntryHashOutput;
@@ -68,10 +64,6 @@
     async fn ribosome_entry_hash_test() {
         let env = holochain_state::test_utils::test_cell_env();
         let dbs = env.dbs().await;
-<<<<<<< HEAD
-
-=======
->>>>>>> 80957390
         let mut workspace = crate::core::workflow::CallZomeWorkspace::new(env.clone().into(), &dbs)
             .await
             .unwrap();
@@ -95,10 +87,6 @@
     async fn ribosome_hash_path_pwd_test() {
         let env = holochain_state::test_utils::test_cell_env();
         let dbs = env.dbs().await;
-<<<<<<< HEAD
-
-=======
->>>>>>> 80957390
         let mut workspace = crate::core::workflow::CallZomeWorkspace::new(env.clone().into(), &dbs)
             .await
             .unwrap();
