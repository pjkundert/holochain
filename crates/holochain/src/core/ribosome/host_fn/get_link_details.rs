use crate::core::ribosome::error::RibosomeResult;
use crate::core::{
    ribosome::{CallContext, RibosomeT},
    state::metadata::LinkMetaKey,
};
use holochain_p2p::actor::GetLinksOptions;
use holochain_zome_types::link::LinkDetails;
use holochain_zome_types::GetLinkDetailsInput;
use holochain_zome_types::GetLinkDetailsOutput;
use std::sync::Arc;

#[allow(clippy::extra_unused_lifetimes)]
pub fn get_link_details<'a>(
    ribosome: Arc<impl RibosomeT>,
    call_context: Arc<CallContext>,
    input: GetLinkDetailsInput,
) -> RibosomeResult<GetLinkDetailsOutput> {
    let (base_address, tag) = input.into_inner();

    // Get zome id
    let zome_id = ribosome.zome_name_to_id(&call_context.zome_name)?;

    // Get the network from the context
    let network = call_context.host_access.network().clone();

    tokio_safe_block_on::tokio_safe_block_forever_on(async move {
        // Create the key
        let key = match tag.as_ref() {
            Some(tag) => LinkMetaKey::BaseZomeTag(&base_address, zome_id, tag),
            None => LinkMetaKey::BaseZome(&base_address, zome_id),
        };

        // Get the links from the dht
        let link_details = LinkDetails::from(
            call_context
                .host_access
                .workspace()
                .write()
                .await
                .cascade(network)
                .get_link_details(&key, GetLinksOptions::default())
                .await?,
        );

        Ok(GetLinkDetailsOutput::new(link_details))
    })
}

#[cfg(test)]
#[cfg(feature = "slow_tests")]
pub mod slow_tests {

    use crate::fixt::ZomeCallHostAccessFixturator;
    use fixt::prelude::*;
    use holo_hash::HasHash;
    use holochain_wasm_test_utils::TestWasm;
    use holochain_zome_types::header::LinkAdd;
    use test_wasm_common::*;

    #[tokio::test(threaded_scheduler)]
    async fn ribosome_entry_hash_path_children_details() {
        let test_env = holochain_state::test_utils::test_cell_env();
        let env = test_env.env();
<<<<<<< HEAD
        let dbs = env.dbs();

        let mut workspace =
            crate::core::workflow::CallZomeWorkspace::new(env.clone().into(), &dbs).unwrap();
=======

        let mut workspace =
            crate::core::workflow::CallZomeWorkspace::new(env.clone().into()).unwrap();
>>>>>>> 8f0e3a56

        // commits fail validation if we don't do genesis
        crate::core::workflow::fake_genesis(&mut workspace.source_chain)
            .await
            .unwrap();

        // ensure foo.bar twice to ensure idempotency
        let workspace_lock = crate::core::workflow::CallZomeWorkspaceLock::new(workspace);
        let mut host_access = fixt!(ZomeCallHostAccess);
        host_access.workspace = workspace_lock;

        let _: () = crate::call_test_ribosome!(
            host_access,
            TestWasm::HashPath,
            "ensure",
            TestString::from("foo.bar".to_string())
        );
        let _: () = crate::call_test_ribosome!(
            host_access,
            TestWasm::HashPath,
            "ensure",
            TestString::from("foo.bar".to_string())
        );

        // ensure foo.baz
        let _: () = crate::call_test_ribosome!(
            host_access,
            TestWasm::HashPath,
            "ensure",
            TestString::from("foo.baz".to_string())
        );

        let exists_output: TestBool = crate::call_test_ribosome!(
            host_access,
            TestWasm::HashPath,
            "exists",
            TestString::from("foo".to_string())
        );

        assert_eq!(TestBool(true), exists_output,);

        let _foo_bar: holo_hash::EntryHash = crate::call_test_ribosome!(
            host_access,
            TestWasm::HashPath,
            "hash",
            TestString::from("foo.bar".to_string())
        );

        let _foo_baz: holo_hash::EntryHash = crate::call_test_ribosome!(
            host_access,
            TestWasm::HashPath,
            "hash",
            TestString::from("foo.baz".to_string())
        );

        let children_details_output: holochain_zome_types::link::LinkDetails = crate::call_test_ribosome!(
            host_access,
            TestWasm::HashPath,
            "children_details",
            TestString::from("foo".to_string())
        );

        let link_details = children_details_output.into_inner();

        let to_remove: LinkAdd = (link_details[0]).0.clone();

        let to_remove_hash =
            holochain_types::header::HeaderHashed::from_content_sync(to_remove.into()).into_hash();

        let _remove_hash: holo_hash::HeaderHash = crate::call_test_ribosome!(
            host_access,
            TestWasm::HashPath,
            "remove_link",
            to_remove_hash
        );

        let children_details_output_2: holochain_zome_types::link::LinkDetails = crate::call_test_ribosome!(
            host_access,
            TestWasm::HashPath,
            "children_details",
            TestString::from("foo".to_string())
        );

        let children_details_output_2_vec = children_details_output_2.into_inner();
        assert_eq!(2, children_details_output_2_vec.len());

        let mut remove_happened = false;
        for (_, removes) in children_details_output_2_vec {
            if removes.len() > 0 {
                remove_happened = true;

                assert_eq!(&removes[0].link_add_address, &to_remove_hash,);
            }
        }
        assert!(remove_happened);
    }
}<|MERGE_RESOLUTION|>--- conflicted
+++ resolved
@@ -61,16 +61,9 @@
     async fn ribosome_entry_hash_path_children_details() {
         let test_env = holochain_state::test_utils::test_cell_env();
         let env = test_env.env();
-<<<<<<< HEAD
-        let dbs = env.dbs();
-
-        let mut workspace =
-            crate::core::workflow::CallZomeWorkspace::new(env.clone().into(), &dbs).unwrap();
-=======
 
         let mut workspace =
             crate::core::workflow::CallZomeWorkspace::new(env.clone().into()).unwrap();
->>>>>>> 8f0e3a56
 
         // commits fail validation if we don't do genesis
         crate::core::workflow::fake_genesis(&mut workspace.source_chain)
