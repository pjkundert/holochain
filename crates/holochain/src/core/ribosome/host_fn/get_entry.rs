--- conflicted
+++ resolved
@@ -23,18 +23,11 @@
     let call =
         |workspace: &'a mut CallZomeWorkspace| -> MustBoxFuture<'a, CascadeResult<Option<Entry>>> {
             async move {
-<<<<<<< HEAD
                 let mut cascade = workspace.cascade(network);
-                // safe block on
-                let maybe_entry = cascade
-                    .dht_get(hash.clone().into(), options.into())
+                Ok(cascade
+                    .dht_get(hash.into(), options.into())
                     .await?
-                    .and_then(|e| e.into_inner().1);
-                Ok(maybe_entry)
-=======
-                let cascade = workspace.cascade(network);
-                Ok(cascade.dht_get(&hash).await?.map(|e| e.into_content()))
->>>>>>> 47dc59f3
+                    .and_then(|e| e.into_inner().1))
             }
             .boxed()
             .into()
