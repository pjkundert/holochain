--- conflicted
+++ resolved
@@ -16,14 +16,10 @@
     input: GetEntryInput,
 ) -> RibosomeResult<GetEntryOutput> {
     let (hash, _options) = input.into_inner();
-<<<<<<< HEAD
-    let cascade_hash = hash.try_into()?;
 
     // Get the network from the context
     let network = call_context.host_access.network().clone();
 
-=======
->>>>>>> 18700a6a
     let call =
         |workspace: &'a mut InvokeZomeWorkspace| -> MustBoxFuture<'a, DatabaseResult<Option<Entry>>> {
             async move {
