use crate::core::ribosome::error::{RibosomeError, RibosomeResult};
use crate::core::{
    ribosome::{CallContext, RibosomeT},
<<<<<<< HEAD
    state::metadata::LinkMetaKey,
    workflow::InvokeZomeWorkspace,
=======
    state::metadata::{LinkMetaKey, LinkMetaVal},
    workflow::CallZomeWorkspace,
>>>>>>> 18d3383a
};
use futures::future::FutureExt;
use holochain_state::error::DatabaseResult;
use holochain_zome_types::link::Link;
use holochain_zome_types::GetLinksInput;
use holochain_zome_types::GetLinksOutput;
use must_future::MustBoxFuture;
use std::sync::Arc;

#[allow(clippy::extra_unused_lifetimes)]
pub fn get_links<'a>(
    ribosome: Arc<impl RibosomeT>,
    call_context: Arc<CallContext>,
    input: GetLinksInput,
) -> RibosomeResult<GetLinksOutput> {
    let (base_address, tag) = input.into_inner();

    // Get zome id
    let zome_id: holochain_zome_types::header::ZomeId = match ribosome
        .dna_file()
        .dna
        .zomes
        .iter()
        .position(|(name, _)| name == &call_context.zome_name)
    {
        Some(index) => holochain_zome_types::header::ZomeId::from(index as u8),
        None => Err(RibosomeError::ZomeNotExists(call_context.zome_name.clone()))?,
    };

    // Get the network from the context
    let network = call_context.host_access.network().clone();

    let call =
<<<<<<< HEAD
        |workspace: &'a mut InvokeZomeWorkspace| -> MustBoxFuture<'a, DatabaseResult<Vec<Link>>> {
=======
        |workspace: &'a mut CallZomeWorkspace| -> MustBoxFuture<'a, DatabaseResult<Vec<LinkMetaVal>>> {
>>>>>>> 18d3383a
            async move {
                let cascade = workspace.cascade(network);

                // Create the key
                let key = match tag.as_ref() {
                    Some(tag) => LinkMetaKey::BaseZomeTag(&base_address, zome_id, tag),
                    None => LinkMetaKey::BaseZome(&base_address, zome_id),
                };

                // Get te links from the dht
                cascade.dht_get_links(&key).await
            }
            .boxed()
            .into()
        };

    let links = tokio_safe_block_on::tokio_safe_block_forever_on(async move {
        unsafe { call_context.host_access.workspace().apply_mut(call).await }
    })??;

    Ok(GetLinksOutput::new(links.into()))
}

#[cfg(test)]
#[cfg(feature = "slow_tests")]
pub mod slow_tests {
    use crate::core::state::workspace::Workspace;
    use crate::fixt::ZomeCallHostAccessFixturator;
    use fixt::prelude::*;
    use hdk3::prelude::*;
    use holochain_state::env::ReadManager;
    use holochain_wasm_test_utils::TestWasm;
    use test_wasm_common::*;

    #[tokio::test(threaded_scheduler)]
    async fn ribosome_entry_hash_path_ls() {
        let env = holochain_state::test_utils::test_cell_env();
        let dbs = env.dbs().await;
        let env_ref = env.guard().await;

        let reader = env_ref.reader().unwrap();
        let mut workspace = crate::core::workflow::CallZomeWorkspace::new(&reader, &dbs).unwrap();

        // commits fail validation if we don't do genesis
        crate::core::workflow::fake_genesis(&mut workspace.source_chain)
            .await
            .unwrap();

        // ensure foo.bar twice to ensure idempotency
        let (_g, raw_workspace) =
            crate::core::workflow::unsafe_call_zome_workspace::UnsafeCallZomeWorkspace::from_mut(
                &mut workspace,
            );
        let mut host_access = fixt!(ZomeCallHostAccess);
        host_access.workspace = raw_workspace;

        let _: () = crate::call_test_ribosome!(
            host_access,
            TestWasm::HashPath,
            "ensure",
            TestString::from("foo.bar".to_string())
        );
        let _: () = crate::call_test_ribosome!(
            host_access,
            TestWasm::HashPath,
            "ensure",
            TestString::from("foo.bar".to_string())
        );

        // ensure foo.baz
        let _: () = crate::call_test_ribosome!(
            host_access,
            TestWasm::HashPath,
            "ensure",
            TestString::from("foo.baz".to_string())
        );

        let exists_output: TestBool = crate::call_test_ribosome!(
            host_access,
            TestWasm::HashPath,
            "exists",
            TestString::from("foo".to_string())
        );

        assert_eq!(TestBool(true), exists_output,);

        let foo_bar: holo_hash::EntryHash = crate::call_test_ribosome!(
            host_access,
            TestWasm::HashPath,
            "hash",
            TestString::from("foo.bar".to_string())
        );

        let foo_baz: holo_hash::EntryHash = crate::call_test_ribosome!(
            host_access,
            TestWasm::HashPath,
            "hash",
            TestString::from("foo.baz".to_string())
        );

        let children_output: holochain_zome_types::link::Links = crate::call_test_ribosome!(
            host_access,
            TestWasm::HashPath,
            "children",
            TestString::from("foo".to_string())
        );

        let links = children_output.into_inner();
        assert_eq!(2, links.len());
        assert_eq!(links[0].target, foo_baz,);
        assert_eq!(links[1].target, foo_bar,);
    }

    #[tokio::test(threaded_scheduler)]
    async fn hash_path_anchor_get_anchor() {
        let env = holochain_state::test_utils::test_cell_env();
        let dbs = env.dbs().await;
        let env_ref = env.guard().await;

        let reader = env_ref.reader().unwrap();
        let mut workspace = crate::core::workflow::CallZomeWorkspace::new(&reader, &dbs).unwrap();

        // commits fail validation if we don't do genesis
        crate::core::workflow::fake_genesis(&mut workspace.source_chain)
            .await
            .unwrap();

        let (_g, raw_workspace) =
            crate::core::workflow::unsafe_call_zome_workspace::UnsafeCallZomeWorkspace::from_mut(
                &mut workspace,
            );
        let mut host_access = fixt!(ZomeCallHostAccess);
        host_access.workspace = raw_workspace;

        // anchor foo bar
        let anchor_address_one: EntryHash = crate::call_test_ribosome!(
            host_access,
            TestWasm::Anchor,
            "anchor",
            AnchorInput("foo".to_string(), "bar".to_string())
        );

        assert_eq!(
            anchor_address_one.get_raw().to_vec(),
            vec![
                138, 240, 209, 89, 206, 160, 42, 131, 107, 63, 111, 243, 67, 8, 24, 48, 151, 62,
                108, 99, 102, 109, 57, 253, 219, 26, 255, 164, 83, 134, 245, 254, 186, 50, 192,
                174
            ],
        );

        // anchor foo baz
        let anchor_address_two: EntryHash = crate::call_test_ribosome!(
            host_access,
            TestWasm::Anchor,
            "anchor",
            AnchorInput("foo".to_string(), "baz".to_string())
        );

        assert_eq!(
            anchor_address_two.get_raw().to_vec(),
            vec![
                175, 176, 111, 101, 56, 12, 198, 140, 48, 157, 209, 87, 118, 124, 157, 94, 234,
                232, 82, 136, 228, 219, 237, 221, 195, 225, 98, 177, 76, 26, 126, 6, 26, 90, 146,
                169
            ],
        );

        let get_output: MaybeAnchor = crate::call_test_ribosome!(
            host_access,
            TestWasm::Anchor,
            "get_anchor",
            anchor_address_one
        );

        assert_eq!(
            MaybeAnchor(Some(Anchor {
                anchor_type: "foo".into(),
                anchor_text: Some("bar".into()),
            })),
            get_output,
        );

        let list_anchor_type_addresses_output: EntryHashes = crate::call_test_ribosome!(
            host_access,
            TestWasm::Anchor,
            "list_anchor_type_addresses",
            ()
        );

        // should be 1 anchor type, "foo"
        assert_eq!(list_anchor_type_addresses_output.0.len(), 1,);
        assert_eq!(
            (list_anchor_type_addresses_output.0)[0].get_raw().to_vec(),
            vec![
                14, 28, 21, 33, 162, 54, 200, 39, 170, 131, 53, 252, 229, 108, 231, 41, 38, 79, 4,
                232, 36, 95, 237, 120, 101, 249, 248, 91, 140, 51, 61, 124, 199, 152, 168, 188
            ],
        );

        let list_anchor_addresses_output: EntryHashes = {
            crate::call_test_ribosome!(
                host_access,
                TestWasm::Anchor,
                "list_anchor_addresses",
                TestString("foo".into())
            )
        };

        // should be 2 anchors under "foo" sorted by hash
        assert_eq!(list_anchor_addresses_output.0.len(), 2,);
        assert_eq!(
            (list_anchor_addresses_output.0)[0].get_raw().to_vec(),
            anchor_address_one.get_raw().to_vec(),
        );
        assert_eq!(
            (list_anchor_addresses_output.0)[1].get_raw().to_vec(),
            anchor_address_two.get_raw().to_vec(),
        );

        let list_anchor_tags_output: AnchorTags = crate::call_test_ribosome!(
            host_access,
            TestWasm::Anchor,
            "list_anchor_tags",
            TestString("foo".into())
        );

        assert_eq!(
            AnchorTags(vec!["bar".to_string(), "baz".to_string()]),
            list_anchor_tags_output,
        );
    }
}<|MERGE_RESOLUTION|>--- conflicted
+++ resolved
@@ -1,13 +1,8 @@
 use crate::core::ribosome::error::{RibosomeError, RibosomeResult};
 use crate::core::{
     ribosome::{CallContext, RibosomeT},
-<<<<<<< HEAD
     state::metadata::LinkMetaKey,
-    workflow::InvokeZomeWorkspace,
-=======
-    state::metadata::{LinkMetaKey, LinkMetaVal},
     workflow::CallZomeWorkspace,
->>>>>>> 18d3383a
 };
 use futures::future::FutureExt;
 use holochain_state::error::DatabaseResult;
@@ -41,11 +36,7 @@
     let network = call_context.host_access.network().clone();
 
     let call =
-<<<<<<< HEAD
-        |workspace: &'a mut InvokeZomeWorkspace| -> MustBoxFuture<'a, DatabaseResult<Vec<Link>>> {
-=======
-        |workspace: &'a mut CallZomeWorkspace| -> MustBoxFuture<'a, DatabaseResult<Vec<LinkMetaVal>>> {
->>>>>>> 18d3383a
+        |workspace: &'a mut CallZomeWorkspace| -> MustBoxFuture<'a, DatabaseResult<Vec<Link>>> {
             async move {
                 let cascade = workspace.cascade(network);
 
