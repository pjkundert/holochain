--- conflicted
+++ resolved
@@ -11,14 +11,7 @@
     prelude::{Readable, Writer},
 };
 use holochain_types::{
-<<<<<<< HEAD
-    composite_hash::HeaderAddress,
-    entry::{Entry, EntryHashed},
-    prelude::*,
-    Header, HeaderHashed,
-=======
-    address::HeaderAddress, entry::EntryHashed, prelude::*, Header, HeaderHashed,
->>>>>>> 033ec8e1
+    composite_hash::HeaderAddress, entry::EntryHashed, prelude::*, Header, HeaderHashed,
 };
 use holochain_zome_types::entry::Entry;
 use tracing::*;
