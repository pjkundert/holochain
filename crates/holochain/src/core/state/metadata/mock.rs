--- conflicted
+++ resolved
@@ -68,16 +68,13 @@
         ) -> DatabaseResult<
             Box<dyn FallibleIterator<Item = (u32, HeaderHash), Error = DatabaseError>>,
         >;
-<<<<<<< HEAD
         fn get_validation_package(
             &self,
             hash: &HeaderHash,
         ) -> DatabaseResult<Box<dyn FallibleIterator<Item = HeaderHash, Error = DatabaseError>>>;
-=======
         fn get_activity_status(&self, agent: &AgentPubKey) -> DatabaseResult<Option<ChainStatus>>;
         fn get_activity_observed(&self, agent: &AgentPubKey)
         -> DatabaseResult<Option<HighestObserved>>;
->>>>>>> 7e763d91
         fn get_updates(
             &self,
             hash: AnyDhtHash,
@@ -164,7 +161,6 @@
         self.get_activity_sequence(key)
     }
 
-<<<<<<< HEAD
     fn get_validation_package<'r, R: Readable>(
         &'r self,
         _r: &'r R,
@@ -172,7 +168,8 @@
     ) -> DatabaseResult<Box<dyn FallibleIterator<Item = HeaderHash, Error = DatabaseError> + '_>>
     {
         self.get_validation_package(hash)
-=======
+    }
+
     fn get_activity_status(&self, agent: &AgentPubKey) -> DatabaseResult<Option<ChainStatus>> {
         self.get_activity_status(agent)
     }
@@ -182,7 +179,6 @@
         agent: &AgentPubKey,
     ) -> DatabaseResult<Option<HighestObserved>> {
         self.get_activity_observed(agent)
->>>>>>> 7e763d91
     }
 
     fn get_updates<'r, R: Readable>(
