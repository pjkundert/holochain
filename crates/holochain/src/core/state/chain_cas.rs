--- conflicted
+++ resolved
@@ -154,13 +154,8 @@
     /// given a header address return the full chain element for that address
     pub async fn get_element(
         &self,
-<<<<<<< HEAD
-        header_address: &HeaderAddress,
+        header_address: &HeaderHash,
     ) -> SourceChainResult<Option<Element>> {
-=======
-        header_address: &HeaderHash,
-    ) -> SourceChainResult<Option<ChainElement>> {
->>>>>>> 18d3383a
         if let Some(signed_header) = self.get_header(header_address).await? {
             let maybe_entry = self.get_entry_from_header(signed_header.header()).await?;
             Ok(Some(Element::new(signed_header, maybe_entry)))
