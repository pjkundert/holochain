use crate::{
    conductor::{dna_store::MockDnaStore, interface::websocket::test::setup_app},
    core::{
        ribosome::{host_fn, wasm_ribosome::WasmRibosome, CallContext, ZomeCallHostAccess},
        state::{
            element_buf::ElementBuf,
            metadata::{MetadataBuf, MetadataBufT},
            workspace::Workspace,
        },
        workflow::{
            integrate_dht_ops_workflow::integrate_to_cache,
            unsafe_call_zome_workspace::UnsafeCallZomeWorkspace, CallZomeWorkspace,
        },
    },
    test_utils::test_network,
};
use ::fixt::prelude::*;
use fallible_iterator::FallibleIterator;
use futures::future::{Either, FutureExt};
use ghost_actor::GhostControlSender;
use hdk3::prelude::EntryVisibility;
use holo_hash::{
    hash_type::{self, AnyDht},
    AnyDhtHash, EntryHash, HasHash, HeaderHash,
};
use holochain_keystore::KeystoreSender;
use holochain_p2p::{
    actor::{GetMetaOptions, GetOptions, HolochainP2pRefToCell},
    HolochainP2pCell, HolochainP2pRef,
};
use holochain_serialized_bytes::prelude::*;
use holochain_serialized_bytes::SerializedBytes;
use holochain_state::{
    env::{EnvironmentWriteRef, ReadManager},
    prelude::{BufferedStore, GetDb, WriteManager},
    test_utils::test_cell_env,
};
use holochain_types::{
    app::InstalledCell,
    cell::CellId,
    dna::{DnaDef, DnaFile},
    element::{Element, GetElementResponse, WireElement},
    entry::option_entry_hashed,
    fixt::*,
    metadata::{MetadataSet, TimedHeaderHash},
    observability,
    test_utils::{fake_agent_pubkey_1, fake_agent_pubkey_2},
    Entry, EntryHashed, HeaderHashed, Timestamp,
};
use holochain_wasm_test_utils::TestWasm;
use holochain_zome_types::{
<<<<<<< HEAD
    element::SignedHeaderHashed, entry_def, header::*, zome::ZomeName, CommitEntryInput,
=======
    entry_def, header::*, link::LinkTag, zome::ZomeName, CommitEntryInput, GetLinksInput,
    LinkEntriesInput, RemoveLinkInput,
>>>>>>> c44bbb41
};
use maplit::btreeset;
use std::collections::BTreeMap;
use std::{
    convert::{TryFrom, TryInto},
    sync::Arc,
};
use tokio::{sync::oneshot, task::JoinHandle};
use tracing::*;
use unwrap_to::unwrap_to;

#[tokio::test(threaded_scheduler)]
async fn get_updates_cache() {
    observability::test_run().ok();
    // Database setup
    let env = test_cell_env();
    let dbs = env.dbs().await;
    let env_ref = env.guard().await;
    let reader = env_ref.reader().unwrap();

    let (element_fixt_store, _) = generate_fixt_store().await;
    let expected = element_fixt_store
        .iter()
        .next()
        .map(|(h, e)| (h.clone(), e.clone()))
        .unwrap();

    // Create the cascade
    let mut workspace = CallZomeWorkspace::new(&reader, &dbs).unwrap();
    let (network, shutdown) = run_fixt_network(element_fixt_store, BTreeMap::new()).await;

    {
        // Construct the cascade with a network
        let mut cascade = workspace.cascade(network);

        // Call fetch element
        cascade
            .fetch_element_via_header(expected.0.clone().into(), Default::default())
            .await
            .unwrap();
    }

    // Check the cache has been updated
    let result = workspace
        .cache_cas
        .get_element(&expected.0)
        .await
        .unwrap()
        .unwrap();
    assert_eq!(result.header(), expected.1.header());
    assert_eq!(result.entry(), expected.1.entry());

    shutdown.clean().await;
}

#[tokio::test(threaded_scheduler)]
async fn get_meta_updates_meta_cache() {
    observability::test_run().ok();
    // Database setup
    let env = test_cell_env();
    let dbs = env.dbs().await;
    let env_ref = env.guard().await;
    let reader = env_ref.reader().unwrap();

    // Setup other metadata store with fixtures attached
    // to known entry hash
    let (_, meta_fixt_store) = generate_fixt_store().await;
    let expected = meta_fixt_store
        .iter()
        .next()
        .map(|(h, e)| (h.clone(), e.clone()))
        .unwrap();

    // Create the cascade
    let mut workspace = CallZomeWorkspace::new(&reader, &dbs).unwrap();
    let (network, shutdown) = run_fixt_network(BTreeMap::new(), meta_fixt_store).await;

    let returned = {
        // Construct the cascade with a network
        let mut cascade = workspace.cascade(network);

        // Create GetMetaOptions
        let options = GetMetaOptions::default();

        // Call fetch element
        cascade
            .fetch_meta(expected.0.clone().into(), options)
            .await
            .unwrap()
            .first()
            .cloned()
            .unwrap()
    };

    // Check the returned element is correct
    assert_eq!(returned.headers.len(), 1);
    assert_eq!(returned.headers.into_iter().next().unwrap(), expected.1);

    // Check the cache has been updated
    let result = workspace
        .cache_meta
        .get_headers(match expected.0.hash_type().clone() {
            hash_type::AnyDht::Entry(e) => expected.0.clone().retype(e),
            _ => unreachable!(),
        })
        .unwrap()
        .collect::<Vec<_>>()
        .unwrap();

    assert_eq!(result[0], expected.1);
    assert_eq!(result.len(), 1);

    shutdown.clean().await;
}

#[tokio::test(threaded_scheduler)]
async fn get_from_another_agent() {
    observability::test_run().ok();
    let dna_file = DnaFile::new(
        DnaDef {
            name: "dht_get_test".to_string(),
            uuid: "ba1d046d-ce29-4778-914b-47e6010d2faf".to_string(),
            properties: SerializedBytes::try_from(()).unwrap(),
            zomes: vec![TestWasm::CommitEntry.into()].into(),
        },
        vec![TestWasm::CommitEntry.into()],
    )
    .await
    .unwrap();
    let zome_name: ZomeName = TestWasm::CommitEntry.into();

    let alice_agent_id = fake_agent_pubkey_1();
    let alice_cell_id = CellId::new(dna_file.dna_hash().to_owned(), alice_agent_id.clone());
    let alice_installed_cell = InstalledCell::new(alice_cell_id.clone(), "alice_handle".into());

    let bob_agent_id = fake_agent_pubkey_2();
    let bob_cell_id = CellId::new(dna_file.dna_hash().to_owned(), bob_agent_id.clone());
    let bob_installed_cell = InstalledCell::new(bob_cell_id.clone(), "bob_handle".into());

    let mut dna_store = MockDnaStore::new();

    dna_store.expect_get().return_const(Some(dna_file.clone()));
    dna_store
        .expect_add_dnas::<Vec<_>>()
        .times(2)
        .return_const(());
    dna_store
        .expect_add_entry_defs::<Vec<_>>()
        .times(2)
        .return_const(());

    let (_tmpdir, _app_api, handle) = setup_app(
        vec![(alice_installed_cell, None), (bob_installed_cell, None)],
        dna_store,
    )
    .await;

    let options = GetOptions {
        remote_agent_count: None,
        timeout_ms: None,
        as_race: false,
        race_timeout_ms: None,
        follow_redirects: false,
        all_live_headers_with_metadata: false,
    };

    // Bob store element
    let entry = Post("Bananas are good for you".into());
    let entry_hash = EntryHash::with_data(&Entry::try_from(entry.clone()).unwrap()).await;
    {
        let bob_env = handle.get_cell_env(&bob_cell_id).await.unwrap();
        let keystore = bob_env.keystore().clone();
        let network = handle.holochain_p2p().to_cell(
            bob_cell_id.dna_hash().clone(),
            bob_cell_id.agent_pubkey().clone(),
        );

        let ribosome = WasmRibosome::new(dna_file.clone());
        let call_data = CallData {
            ribosome,
            zome_name: zome_name.clone(),
            network,
            keystore,
        };
        let env_ref = bob_env.guard().await;
        let dbs = bob_env.dbs().await;
        commit_entry(
            &env_ref,
            &dbs,
            call_data.clone(),
            entry.clone().try_into().unwrap(),
            "post".into(),
        )
        .await;

        // Bob is not an authority yet

        // Check bob can get the entry
        let element = get(
            &env_ref,
            &dbs,
            call_data,
            entry_hash.clone().into(),
            options.clone(),
        )
        .await
        .unwrap();

        let (signed_header, ret_entry) = element.clone().into_inner();

        // TODO: Check signed header is the same header

        // Check Bob is the author
        assert_eq!(*signed_header.header().author(), bob_agent_id);

        // Check entry is the same
        let ret_entry: Post = ret_entry.unwrap().try_into().unwrap();
        assert_eq!(entry, ret_entry);

        // Make Bob an "authority"
        fake_authority(&env_ref, &dbs, element).await;
    }

    // Alice get element from bob
    let element = {
        let alice_env = handle.get_cell_env(&alice_cell_id).await.unwrap();
        let keystore = alice_env.keystore().clone();
        let network = handle.holochain_p2p().to_cell(
            alice_cell_id.dna_hash().clone(),
            alice_cell_id.agent_pubkey().clone(),
        );

        let ribosome = WasmRibosome::new(dna_file);
        let call_data = CallData {
            ribosome,
            zome_name,
            network,
            keystore,
        };
        let env_ref = alice_env.guard().await;
        let dbs = alice_env.dbs().await;
        get(
            &env_ref,
            &dbs,
            call_data,
            entry_hash.into(),
            options.clone(),
        )
        .await
    };

    let (signed_header, ret_entry) = element.unwrap().into_inner();

    // TODO: Check signed header is the same header

    // Check Bob is the author
    assert_eq!(*signed_header.header().author(), bob_agent_id);

    // Check entry is the same
    let ret_entry: Post = ret_entry.unwrap().try_into().unwrap();
    assert_eq!(entry, ret_entry);

    let shutdown = handle.take_shutdown_handle().await.unwrap();
    handle.shutdown().await;
    shutdown.await.unwrap();
}

#[tokio::test(threaded_scheduler)]
async fn get_links_from_another_agent() {
    observability::test_run().ok();
    let dna_file = DnaFile::new(
        DnaDef {
            name: "dht_get_test".to_string(),
            uuid: "ba1d046d-ce29-4778-914b-47e6010d2faf".to_string(),
            properties: SerializedBytes::try_from(()).unwrap(),
            zomes: vec![TestWasm::CommitEntry.into()].into(),
        },
        vec![TestWasm::CommitEntry.into()],
    )
    .await
    .unwrap();
    let zome_name: ZomeName = TestWasm::CommitEntry.into();

    let alice_agent_id = fake_agent_pubkey_1();
    let alice_cell_id = CellId::new(dna_file.dna_hash().to_owned(), alice_agent_id.clone());
    let alice_installed_cell = InstalledCell::new(alice_cell_id.clone(), "alice_handle".into());

    let bob_agent_id = fake_agent_pubkey_2();
    let bob_cell_id = CellId::new(dna_file.dna_hash().to_owned(), bob_agent_id.clone());
    let bob_installed_cell = InstalledCell::new(bob_cell_id.clone(), "bob_handle".into());

    let mut dna_store = MockDnaStore::new();

    dna_store.expect_get().return_const(Some(dna_file.clone()));
    dna_store
        .expect_add_dnas::<Vec<_>>()
        .times(2)
        .return_const(());
    dna_store
        .expect_add_entry_defs::<Vec<_>>()
        .times(2)
        .return_const(());

    let (_tmpdir, _app_api, handle) = setup_app(
        vec![(alice_installed_cell, None), (bob_installed_cell, None)],
        dna_store,
    )
    .await;

    let link_options = GetLinksOptions { timeout_ms: None };

    let get_options = GetOptions {
        remote_agent_count: None,
        timeout_ms: None,
        as_race: false,
        race_timeout_ms: None,
        follow_redirects: false,
    };

    // Bob store links
    let base = Post("Bananas are good for you".into());
    let target = Post("Potassium is radioactive".into());
    let base_entry_hash = EntryHash::with_data(&Entry::try_from(base.clone()).unwrap()).await;
    let target_entry_hash = EntryHash::with_data(&Entry::try_from(target.clone()).unwrap()).await;
    let link_tag = fixt!(LinkTag);
    let link_add_hash = {
        let bob_env = handle.get_cell_env(&bob_cell_id).await.unwrap();
        let keystore = bob_env.keystore().clone();
        let network = handle.holochain_p2p().to_cell(
            bob_cell_id.dna_hash().clone(),
            bob_cell_id.agent_pubkey().clone(),
        );

        let ribosome = WasmRibosome::new(dna_file.clone());
        let call_data = CallData {
            ribosome,
            zome_name: zome_name.clone(),
            network,
            keystore,
        };
        let env_ref = bob_env.guard().await;
        let dbs = bob_env.dbs().await;
        commit_entry(
            &env_ref,
            &dbs,
            call_data.clone(),
            base.clone().try_into().unwrap(),
            "post".into(),
        )
        .await;

        commit_entry(
            &env_ref,
            &dbs,
            call_data.clone(),
            target.clone().try_into().unwrap(),
            "post".into(),
        )
        .await;

        // Bob is not an authority yet

        // Check bob can get the entry
        let element = get(
            &env_ref,
            &dbs,
            call_data.clone(),
            target_entry_hash.clone().into(),
            get_options.clone(),
        )
        .await
        .unwrap();

        // Make Bob an "authority"
        fake_authority(&env_ref, &dbs, element).await;

        // Check bob can get the entry
        let element = get(
            &env_ref,
            &dbs,
            call_data.clone(),
            base_entry_hash.clone().into(),
            get_options.clone(),
        )
        .await
        .unwrap();

        // Make Bob an "authority"
        fake_authority(&env_ref, &dbs, element).await;

        // Link the entries
        let link_add_hash = link_entries(
            &env_ref,
            &dbs,
            call_data.clone(),
            base_entry_hash.clone(),
            target_entry_hash.clone(),
            link_tag.clone(),
        )
        .await;

        let element = get(
            &env_ref,
            &dbs,
            call_data.clone(),
            link_add_hash.clone().into(),
            get_options.clone(),
        )
        .await
        .unwrap();

        // Make Bob an "authority"
        fake_authority(&env_ref, &dbs, element).await;

        link_add_hash
    };

    // Alice get links from bob
    let links = {
        let alice_env = handle.get_cell_env(&alice_cell_id).await.unwrap();
        let keystore = alice_env.keystore().clone();
        let network = handle.holochain_p2p().to_cell(
            alice_cell_id.dna_hash().clone(),
            alice_cell_id.agent_pubkey().clone(),
        );

        let ribosome = WasmRibosome::new(dna_file.clone());
        let call_data = CallData {
            ribosome,
            zome_name: zome_name.clone(),
            network,
            keystore,
        };
        let env_ref = alice_env.guard().await;
        let dbs = alice_env.dbs().await;

        get_links(
            &env_ref,
            &dbs,
            call_data.clone(),
            base_entry_hash.clone(),
            None,
            link_options.clone(),
        )
        .await
    };

    assert_eq!(links.len(), 1);

    let expt = Link {
        target: target_entry_hash.clone(),
        timestamp: links.get(0).unwrap().timestamp.clone(),
        tag: link_tag.clone(),
    };
    assert_eq!(*links.get(0).unwrap(), expt);

    // Remove the link
    {
        let bob_env = handle.get_cell_env(&bob_cell_id).await.unwrap();
        let keystore = bob_env.keystore().clone();
        let network = handle.holochain_p2p().to_cell(
            bob_cell_id.dna_hash().clone(),
            bob_cell_id.agent_pubkey().clone(),
        );

        let ribosome = WasmRibosome::new(dna_file.clone());
        let call_data = CallData {
            ribosome,
            zome_name: zome_name.clone(),
            network,
            keystore,
        };
        let env_ref = bob_env.guard().await;
        let dbs = bob_env.dbs().await;

        // Link the entries
        let link_remove_hash =
            remove_link(&env_ref, &dbs, call_data.clone(), link_add_hash.clone()).await;

        let element = get(
            &env_ref,
            &dbs,
            call_data.clone(),
            link_remove_hash.clone().into(),
            get_options.clone(),
        )
        .await
        .unwrap();

        // Make Bob an "authority"
        fake_authority(&env_ref, &dbs, element).await;
    }

    let links = {
        let alice_env = handle.get_cell_env(&alice_cell_id).await.unwrap();
        let keystore = alice_env.keystore().clone();
        let network = handle.holochain_p2p().to_cell(
            alice_cell_id.dna_hash().clone(),
            alice_cell_id.agent_pubkey().clone(),
        );

        let ribosome = WasmRibosome::new(dna_file);
        let call_data = CallData {
            ribosome,
            zome_name,
            network,
            keystore,
        };
        let env_ref = alice_env.guard().await;
        let dbs = alice_env.dbs().await;

        get_link_details(
            &env_ref,
            &dbs,
            call_data.clone(),
            base_entry_hash.clone(),
            link_tag.clone(),
            link_options.clone(),
        )
        .await
    };

    assert_eq!(links.len(), 1);
    let (link_add, link_removes) = links.get(0).unwrap().clone();
    assert_eq!(link_removes.len(), 1);
    let link_remove = link_removes.get(0).unwrap().clone();
    assert_eq!(link_add.tag, link_tag);
    assert_eq!(link_add.target_address, target_entry_hash);
    assert_eq!(link_add.base_address, base_entry_hash);
    assert_eq!(
        link_remove.link_add_address,
        HeaderHash::with_data(&Header::LinkAdd(link_add)).await
    );

    let shutdown = handle.take_shutdown_handle().await.unwrap();
    handle.shutdown().await;
    shutdown.await.unwrap();
}

#[derive(Default, SerializedBytes, Serialize, Deserialize, Eq, PartialEq, Clone, Debug)]
#[repr(transparent)]
#[serde(transparent)]
struct Post(String);

impl TryFrom<Post> for Entry {
    type Error = SerializedBytesError;
    fn try_from(post: Post) -> Result<Self, Self::Error> {
        Ok(Entry::App(post.try_into()?))
    }
}

impl TryFrom<Entry> for Post {
    type Error = SerializedBytesError;
    fn try_from(entry: Entry) -> Result<Self, Self::Error> {
        let entry = unwrap_to!(entry => Entry::App).clone();
        Ok(Post::try_from(entry)?)
    }
}

#[derive(Clone)]
struct CallData {
    ribosome: WasmRibosome,
    zome_name: ZomeName,
    network: HolochainP2pCell,
    keystore: KeystoreSender,
}

struct Shutdown {
    handle: JoinHandle<()>,
    kill: oneshot::Sender<()>,
    network: HolochainP2pRef,
}

impl Shutdown {
    async fn clean(self) {
        let Self {
            handle,
            kill,
            network,
        } = self;
        kill.send(()).ok();
        // Give the network some time to clean up but don't block tests if it doesn't
        tokio::time::timeout(
            std::time::Duration::from_secs(2),
            network.ghost_actor_shutdown(),
        )
        .await
        .ok();
        tokio::time::timeout(std::time::Duration::from_secs(2), handle)
            .await
            .ok();
    }
}
/// Run a test network handler which accepts two data sources to draw from.
/// It only handles Get and GetMeta requests.
/// - When handling a Get, it pulls the corresponding Element from the `element_fixt_store`
/// - When handling a GetMeta, it pulls the corresponding `TimedHeaderHash` from the `meta_fixt_store
///    and constructs a `MetadataSet` containing only that single `TimedHeaderHash`
async fn run_fixt_network(
    element_fixt_store: BTreeMap<HeaderHash, Element>,
    meta_fixt_store: BTreeMap<AnyDhtHash, TimedHeaderHash>,
) -> (HolochainP2pCell, Shutdown) {
    // Create the network
    let (network, mut recv, cell_network) = test_network(None, None).await;
    let (kill, killed) = tokio::sync::oneshot::channel();

    // Return fixt store data to gets
    let handle = tokio::task::spawn({
        async move {
            use tokio::stream::StreamExt;
            let mut killed = killed.into_stream();
            while let Either::Right((Some(evt), _)) =
                futures::future::select(killed.next(), recv.next()).await
            {
                use holochain_p2p::event::HolochainP2pEvent::*;
                debug!(?evt);
                match evt {
                    Get {
                        dht_hash, respond, ..
                    } => {
                        let dht_hash = match dht_hash.hash_type() {
                            AnyDht::Header => dht_hash.retype(hash_type::Header),
                            _ => unreachable!(),
                        };

                        let chain_element = element_fixt_store
                            .get(&dht_hash)
                            .cloned()
                            .map(|element| {
                                GetElementResponse::GetHeader(Some(Box::new(
                                    WireElement::from_element(element, None),
                                )))
                                .try_into()
                                .unwrap()
                            })
                            .unwrap();
                        respond.respond(Ok(async move { Ok(chain_element) }.boxed().into()));
                    }
                    GetMeta {
                        dht_hash,
                        // TODO; Use options
                        options: _options,
                        respond,
                        ..
                    } => {
                        let header_hash = meta_fixt_store.get(&dht_hash).cloned().unwrap();
                        let metadata = MetadataSet {
                            headers: btreeset! {header_hash},
                            deletes: btreeset! {},
                            updates: btreeset! {},
                            invalid_headers: btreeset! {},
                            entry_dht_status: None,
                        };
                        respond.respond(Ok(async move { Ok(metadata.try_into().unwrap()) }
                            .boxed()
                            .into()));
                    }
                    _ => panic!("unexpected event"),
                }
            }
        }
    });
    (
        cell_network,
        Shutdown {
            handle,
            kill,
            network,
        },
    )
}

async fn generate_fixt_store() -> (
    BTreeMap<HeaderHash, Element>,
    BTreeMap<AnyDhtHash, TimedHeaderHash>,
) {
    let mut store = BTreeMap::new();
    let mut meta_store = BTreeMap::new();
    let entry = fixt!(Entry);
    let entry_hash = EntryHashed::from_content(entry.clone()).await.into_hash();
    let mut element_create = fixt!(EntryCreate);
    let entry_type = AppEntryTypeFixturator::new(EntryVisibility::Public)
        .map(EntryType::App)
        .next()
        .unwrap();
    element_create.entry_type = entry_type;
    element_create.entry_hash = entry_hash.clone();
    let header = HeaderHashed::from_content(Header::EntryCreate(element_create)).await;
    let hash = header.as_hash().clone();
    let signed_header = SignedHeaderHashed::with_presigned(header, fixt!(Signature));
    meta_store.insert(
        entry_hash.into(),
        TimedHeaderHash {
            timestamp: Timestamp::now(),
            header_hash: hash.clone(),
        },
    );
    store.insert(hash, Element::new(signed_header, Some(entry)));
    (store, meta_store)
}

async fn commit_entry<'env>(
    env_ref: &'env EnvironmentWriteRef<'env>,
    dbs: &impl GetDb,
    call_data: CallData,
    entry: Entry,
    entry_def_id: entry_def::EntryDefId,
) -> HeaderHash {
    let CallData {
        network,
        keystore,
        ribosome,
        zome_name,
    } = call_data;
    let reader = env_ref.reader().unwrap();
    let mut workspace = CallZomeWorkspace::new(&reader, dbs).unwrap();

    let input = CommitEntryInput::new((entry_def_id.clone(), entry.clone()));

    let output = {
        let (_g, raw_workspace) = UnsafeCallZomeWorkspace::from_mut(&mut workspace);
        let host_access = ZomeCallHostAccess::new(raw_workspace, keystore, network);
        let call_context = CallContext::new(zome_name, host_access.into());
        let ribosome = Arc::new(ribosome);
        let call_context = Arc::new(call_context);
        host_fn::commit_entry::commit_entry(ribosome.clone(), call_context.clone(), input).unwrap()
    };

    // Write
    env_ref
        .with_commit(|writer| workspace.flush_to_txn(writer))
        .unwrap();

    output.into_inner()
}

async fn get<'env>(
    env_ref: &'env EnvironmentWriteRef<'env>,
    dbs: &impl GetDb,
    call_data: CallData,
    entry_hash: AnyDhtHash,
    options: GetOptions,
) -> Option<Element> {
    let reader = env_ref.reader().unwrap();
    let mut workspace = CallZomeWorkspace::new(&reader, dbs).unwrap();

    let mut cascade = workspace.cascade(call_data.network);
    cascade.dht_get(entry_hash, options).await.unwrap()

    // TODO: use the real get entry when element in zome types pr lands
    // let input = GetInput::new((entry_hash.clone().into(), GetOptions));

    // let output = {
    //     let (_g, raw_workspace) = UnsafeCallZomeWorkspace::from_mut(&mut workspace);
    //     let host_access = ZomeCallHostAccess::new(raw_workspace, keystore, network);
    //     let call_context = CallContext::new(zome_name, host_access);
    //     let ribosome = Arc::new(ribosome);
    //     let call_context = Arc::new(call_context);
    //     host_fn::get::get(ribosome.clone(), call_context.clone(), input).unwrap()
    // };
    // output.into_inner().try_into().unwrap()
}

async fn link_entries<'env>(
    env_ref: &'env EnvironmentWriteRef<'env>,
    dbs: &impl GetDb,
    call_data: CallData,
    base: EntryHash,
    target: EntryHash,
    link_tag: LinkTag,
) -> HeaderHash {
    let CallData {
        network,
        keystore,
        ribosome,
        zome_name,
    } = call_data;
    let reader = env_ref.reader().unwrap();
    let mut workspace = CallZomeWorkspace::new(&reader, dbs).unwrap();

    let input = LinkEntriesInput::new((base.clone(), target.clone(), link_tag));

    let output = {
        let (_g, raw_workspace) = UnsafeCallZomeWorkspace::from_mut(&mut workspace);
        let host_access = ZomeCallHostAccess::new(raw_workspace, keystore, network);
        let call_context = CallContext::new(zome_name, host_access.into());
        let ribosome = Arc::new(ribosome);
        let call_context = Arc::new(call_context);
        host_fn::link_entries::link_entries(ribosome.clone(), call_context.clone(), input).unwrap()
    };

    // Write
    env_ref
        .with_commit(|writer| workspace.flush_to_txn(writer))
        .unwrap();

    output.into_inner()
}

async fn remove_link<'env>(
    env_ref: &'env EnvironmentWriteRef<'env>,
    dbs: &impl GetDb,
    call_data: CallData,
    link_add_hash: HeaderHash,
) -> HeaderHash {
    let CallData {
        network,
        keystore,
        ribosome,
        zome_name,
    } = call_data;
    let reader = env_ref.reader().unwrap();
    let mut workspace = CallZomeWorkspace::new(&reader, dbs).unwrap();

    let input = RemoveLinkInput::new(link_add_hash);

    let output = {
        let (_g, raw_workspace) = UnsafeCallZomeWorkspace::from_mut(&mut workspace);
        let host_access = ZomeCallHostAccess::new(raw_workspace, keystore, network);
        let call_context = CallContext::new(zome_name, host_access.into());
        let ribosome = Arc::new(ribosome);
        let call_context = Arc::new(call_context);
        host_fn::remove_link::remove_link(ribosome.clone(), call_context.clone(), input).unwrap()
    };

    // Write
    env_ref
        .with_commit(|writer| workspace.flush_to_txn(writer))
        .unwrap();

    output.into_inner()
}

async fn get_links<'env>(
    env_ref: &'env EnvironmentWriteRef<'env>,
    dbs: &impl GetDb,
    call_data: CallData,
    base: EntryHash,
    link_tag: Option<LinkTag>,
    _options: GetLinksOptions,
) -> Vec<Link> {
    let CallData {
        network,
        keystore,
        ribosome,
        zome_name,
    } = call_data;
    let reader = env_ref.reader().unwrap();
    let mut workspace = CallZomeWorkspace::new(&reader, dbs).unwrap();

    let input = GetLinksInput::new((base.clone(), link_tag));

    let output = {
        let (_g, raw_workspace) = UnsafeCallZomeWorkspace::from_mut(&mut workspace);
        let host_access = ZomeCallHostAccess::new(raw_workspace, keystore, network);
        let call_context = CallContext::new(zome_name, host_access.into());
        let ribosome = Arc::new(ribosome);
        let call_context = Arc::new(call_context);
        host_fn::get_links::get_links(ribosome.clone(), call_context.clone(), input).unwrap()
    };

    // Write
    env_ref
        .with_commit(|writer| workspace.flush_to_txn(writer))
        .unwrap();

    output.into_inner().into()
}

async fn get_link_details<'env>(
    env_ref: &'env EnvironmentWriteRef<'env>,
    dbs: &impl GetDb,
    call_data: CallData,
    base: EntryHash,
    tag: LinkTag,
    options: GetLinksOptions,
) -> Vec<(LinkAdd, Vec<LinkRemove>)> {
    let reader = env_ref.reader().unwrap();
    let mut workspace = CallZomeWorkspace::new(&reader, dbs).unwrap();

    let mut cascade = workspace.cascade(call_data.network);
    let key = LinkMetaKey::BaseZomeTag(&base, 0.into(), &tag);
    cascade.get_link_details(&key, options).await.unwrap()
}

async fn fake_authority<'env>(
    env_ref: &'env EnvironmentWriteRef<'env>,
    dbs: &impl GetDb,
    element: Element,
) {
    let reader = env_ref.reader().unwrap();
    let mut element_vault = ElementBuf::vault(&reader, dbs, false).unwrap();
    let mut meta_vault = MetadataBuf::vault(&reader, dbs).unwrap();

    // Write to the meta vault to fake being an authority
    let (shh, e) = element.clone().into_inner();
    element_vault
        .put(shh, option_entry_hashed(e).await)
        .unwrap();

    integrate_to_cache(&element, &element_vault, &mut meta_vault)
        .await
        .unwrap();

    env_ref
        .with_commit(|writer| {
            element_vault.flush_to_txn(writer)?;
            meta_vault.flush_to_txn(writer)
        })
        .unwrap();
}<|MERGE_RESOLUTION|>--- conflicted
+++ resolved
@@ -4,7 +4,7 @@
         ribosome::{host_fn, wasm_ribosome::WasmRibosome, CallContext, ZomeCallHostAccess},
         state::{
             element_buf::ElementBuf,
-            metadata::{MetadataBuf, MetadataBufT},
+            metadata::{MetadataBuf, MetadataBufT, LinkMetaKey},
             workspace::Workspace,
         },
         workflow::{
@@ -25,7 +25,7 @@
 };
 use holochain_keystore::KeystoreSender;
 use holochain_p2p::{
-    actor::{GetMetaOptions, GetOptions, HolochainP2pRefToCell},
+    actor::{GetMetaOptions, GetOptions, HolochainP2pRefToCell, GetLinksOptions},
     HolochainP2pCell, HolochainP2pRef,
 };
 use holochain_serialized_bytes::prelude::*;
@@ -49,12 +49,9 @@
 };
 use holochain_wasm_test_utils::TestWasm;
 use holochain_zome_types::{
-<<<<<<< HEAD
     element::SignedHeaderHashed, entry_def, header::*, zome::ZomeName, CommitEntryInput,
-=======
-    entry_def, header::*, link::LinkTag, zome::ZomeName, CommitEntryInput, GetLinksInput,
+    link::{Link, LinkTag}, GetLinksInput,
     LinkEntriesInput, RemoveLinkInput,
->>>>>>> c44bbb41
 };
 use maplit::btreeset;
 use std::collections::BTreeMap;
@@ -372,6 +369,7 @@
         as_race: false,
         race_timeout_ms: None,
         follow_redirects: false,
+        all_live_headers_with_metadata: false,
     };
 
     // Bob store links
