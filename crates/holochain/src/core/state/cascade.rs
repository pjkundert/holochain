--- conflicted
+++ resolved
@@ -39,12 +39,7 @@
     metadata::{Details, ElementDetails, EntryDetails},
     query::ChainQueryFilter,
     query::ChainStatus,
-<<<<<<< HEAD
     validate::{ValidationPackage, ValidationStatus},
-=======
-    validate::ValidationPackage,
-    validate::ValidationStatus,
->>>>>>> 60292dc6
 };
 use std::collections::HashSet;
 use std::collections::{BTreeMap, BTreeSet};
