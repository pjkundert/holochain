--- conflicted
+++ resolved
@@ -42,19 +42,15 @@
     chain_cas::ChainCasBuf,
     metadata::{EntryDhtStatus, LinkMetaKey, MetadataBuf, MetadataBufT},
 };
-<<<<<<< HEAD
+use error::CascadeResult;
 use fallible_iterator::FallibleIterator;
-use holo_hash::HeaderHash;
-use holochain_state::error::DatabaseResult;
-use holochain_types::{
-    composite_hash::{AnyDhtHash, EntryHash, HeaderAddress},
-=======
-use error::CascadeResult;
-use holo_hash_core::{AnyDhtHash, EntryHash, HeaderAddress};
+use holo_hash_core::{
+    hash_type::{self, AnyDht},
+    AnyDhtHash, EntryHash, HeaderAddress, HeaderHash,
+};
 use holochain_p2p::{actor::GetOptions, HolochainP2pCell};
 use holochain_state::error::DatabaseResult;
 use holochain_types::{
->>>>>>> de57c78e
     element::{ChainElement, SignedHeaderHashed},
     EntryHashed,
 };
@@ -239,7 +235,6 @@
         }
     }
 
-<<<<<<< HEAD
     /// Returns the [ChainElement] for this [HeaderHash] if it is live
     /// by getting the latest available metadata from authorities
     /// combined with this agents authored data.
@@ -286,30 +281,6 @@
                 // TODO: If not found fetches this element from the network.
                 // TODO: Update the element cache.
                 todo!("Fetch element from the network")
-=======
-    /// Gets an links from the cas or cache depending on it's metadata
-    // TODO asyncify slow blocking functions here
-    // The default behavior is to skip deleted or replaced entries.
-    // TODO: Implement customization of this behavior with an options/builder struct
-    pub async fn dht_get_links<'link>(
-        &self,
-        key: &'link LinkMetaKey<'link>,
-    ) -> DatabaseResult<Vec<LinkMetaVal>> {
-        // Am I an authority?
-        // TODO: Not a good check for authority as the base could be in the cas because
-        // you authored it.
-        let authority = self.primary.contains(&key.base()).await?;
-        if authority {
-            // Cas
-            let links = self.primary_meta.get_links(key)?;
-
-            // TODO: Why check cache if you are the authority?
-            // Cache
-            if links.is_empty() {
-                self.cache_meta.get_links(key)
-            } else {
-                Ok(links)
->>>>>>> de57c78e
             }
             e => Ok(e),
         }
@@ -320,18 +291,26 @@
     // and returns what is in the cache.
     // This gives you the latest possible picture of the current dht state.
     // Data from your zome call is also added to the cache.
-    pub async fn dht_get(&self, hash: &AnyDhtHash) -> DatabaseResult<Option<ChainElement>> {
-        match hash.clone() {
-            AnyDhtHash::EntryContent(ec) => self.dht_get_entry(ec.into()).await,
-            AnyDhtHash::Agent(a) => self.dht_get_entry(a.into()).await,
-            AnyDhtHash::Header(header) => self.dht_get_header(header).await,
+    pub async fn dht_get(&self, hash: AnyDhtHash) -> DatabaseResult<Option<ChainElement>> {
+        match *hash.hash_type() {
+            AnyDht::Entry(e) => {
+                let hash = hash.retype(e);
+                self.dht_get_entry(hash).await
+            }
+            AnyDht::Header => {
+                let hash = hash.retype(hash_type::Header);
+                self.dht_get_header(hash).await
+            }
         }
     }
 
     /// Gets an links from the cas or cache depending on it's metadata
     // The default behavior is to skip deleted or replaced entries.
     // TODO: Implement customization of this behavior with an options/builder struct
-    pub async fn dht_get_links<'a>(&self, key: &'a LinkMetaKey<'a>) -> DatabaseResult<Vec<Link>> {
+    pub async fn dht_get_links<'link>(
+        &self,
+        key: &'link LinkMetaKey<'link>,
+    ) -> DatabaseResult<Vec<Link>> {
         // Meta Cache
         // Return any links from the meta cache that don't have removes.
         self.cache_meta
