#![cfg(test)]

use super::*;

use crate::fixt::CallContextFixturator;
use crate::fixt::ZomeCallHostAccessFixturator;
use crate::here;
use crate::{
    core::{
        ribosome::{guest_callback::entry_defs::EntryDefsResult, host_fn, MockRibosomeT},
        state::{metadata::LinkMetaKey, workspace::WorkspaceError},
        workflow::unsafe_invoke_zome_workspace::UnsafeInvokeZomeWorkspace,
    },
    fixt::*,
};
use ::fixt::prelude::*;
use holo_hash::*;
use holochain_keystore::Signature;
use holochain_state::{
    env::{EnvironmentReadRef, EnvironmentWrite, EnvironmentWriteRef, ReadManager, WriteManager},
    error::DatabaseError,
    test_utils::test_cell_env,
};
use holochain_types::{
<<<<<<< HEAD
    app::{InstallAppDnaPayload, InstallAppPayload},
=======
    composite_hash::{AnyDhtHash, EntryHash},
>>>>>>> a603c217
    dht_op::{DhtOp, DhtOpHashed},
    fixt::*,
    header::{builder, ElementDelete, EntryUpdate, LinkAdd, LinkRemove, NewEntryHeader},
    observability,
    validate::ValidationStatus,
    Entry, EntryHashed,
};
use holochain_zome_types::link::{LinkTag, Links};
use holochain_zome_types::{
    entry::GetOptions, entry_def::EntryDefs, zome::ZomeName, CommitEntryInput, GetEntryInput,
    GetLinksInput, LinkEntriesInput,
};
use produce_dht_ops_workflow::{produce_dht_ops_workflow, ProduceDhtOpsWorkspace};
use std::{collections::BTreeMap, convert::TryInto, sync::Arc};
use unwrap_to::unwrap_to;

#[derive(Clone)]
struct TestData {
    signature: Signature,
    original_entry: Entry,
    new_entry: Entry,
    any_header: Header,
    entry_update_header: EntryUpdate,
    entry_update_entry: EntryUpdate,
    original_header_hash: HeaderHash,
    original_entry_hash: EntryHash,
    new_entry_hash: EntryHash,
    original_header: NewEntryHeader,
    entry_delete: ElementDelete,
    link_add: LinkAdd,
    link_remove: LinkRemove,
}

impl TestData {
    async fn new() -> Self {
        // original entry
        let original_entry = fixt!(Entry);
        // New entry
        let new_entry = fixt!(Entry);
        Self::new_inner(original_entry, new_entry).await
    }

    #[instrument()]
    async fn new_inner(original_entry: Entry, new_entry: Entry) -> Self {
        // original entry
        let original_entry_hash = EntryHashed::from_content(original_entry.clone())
            .await
            .into_hash();

        // New entry
        let new_entry_hash = EntryHashed::from_content(new_entry.clone())
            .await
            .into_hash();

        // Original entry and header for updates
        let mut original_header = fixt!(NewEntryHeader);

        match &mut original_header {
            NewEntryHeader::Create(c) => c.entry_hash = original_entry_hash.clone(),
            NewEntryHeader::Update(u) => u.entry_hash = original_entry_hash.clone(),
        }

        let original_header_hash = HeaderHashed::from_content(original_header.clone().into())
            .await
            .into_hash();

        // Header for the new entry
        let mut new_entry_header = fixt!(NewEntryHeader);

        // Update to new entry
        match &mut new_entry_header {
            NewEntryHeader::Create(c) => c.entry_hash = new_entry_hash.clone(),
            NewEntryHeader::Update(u) => u.entry_hash = new_entry_hash.clone(),
        }

        // Entry update for header
        let mut entry_update_header = fixt!(EntryUpdate);
        entry_update_header.entry_hash = new_entry_hash.clone();
        entry_update_header.intended_for = IntendedFor::Header;
        entry_update_header.replaces_address = original_header_hash.clone();

        // Entry update for entry
        let mut entry_update_entry = fixt!(EntryUpdate);
        entry_update_entry.entry_hash = new_entry_hash.clone();
        entry_update_entry.intended_for = IntendedFor::Entry;
        entry_update_entry.replaces_address = original_header_hash.clone();

        // Entry delete
        let mut entry_delete = fixt!(ElementDelete);
        entry_delete.removes_address = original_header_hash.clone();

        // Link add
        let mut link_add = fixt!(LinkAdd);
        link_add.base_address = original_entry_hash.clone();
        link_add.target_address = new_entry_hash.clone();
        link_add.zome_id = fixt!(ZomeId);
        link_add.tag = fixt!(LinkTag);

        let link_add_hash = HeaderHashed::from_content(link_add.clone().into())
            .await
            .into_hash();

        // Link remove
        let mut link_remove = fixt!(LinkRemove);
        link_remove.base_address = original_entry_hash.clone();
        link_remove.link_add_address = link_add_hash.clone();

        Self {
            signature: fixt!(Signature),
            original_entry,
            new_entry,
            any_header: fixt!(Header),
            entry_update_header,
            entry_update_entry,
            original_header,
            original_header_hash,
            original_entry_hash,
            entry_delete,
            link_add,
            link_remove,
            new_entry_hash,
        }
    }

    /// Sets the Entries to App types
    async fn with_app_entry_type() -> Self {
        let original_entry = EntryFixturator::new(AppEntry).next().unwrap();
        let new_entry = EntryFixturator::new(AppEntry).next().unwrap();
        Self::new_inner(original_entry, new_entry).await
    }
}

#[derive(Clone)]
enum Db {
    Integrated(DhtOp),
    IntegratedEmpty,
    IntQueue(DhtOp),
    IntQueueEmpty,
    CasHeader(Header, Option<Signature>),
    CasEntry(Entry, Option<Header>, Option<Signature>),
    MetaEmpty,
    MetaHeader(Entry, Header),
    MetaActivity(Header),
    MetaUpdate(AnyDhtHash, Header),
    MetaDelete(EntryHash, HeaderHash, Header),
    MetaLink(LinkAdd, EntryHash),
    MetaLinkEmpty(LinkAdd),
}

impl Db {
    /// Checks that the database is in a state
    #[instrument(skip(expects, env_ref, dbs))]
    async fn check<'env>(
        expects: Vec<Self>,
        env_ref: &'env EnvironmentReadRef<'env>,
        dbs: &'env impl GetDb,
        here: String,
    ) {
        let reader = env_ref.reader().unwrap();
        let workspace = IntegrateDhtOpsWorkspace::new(&reader, dbs).unwrap();
        for expect in expects {
            match expect {
                Db::Integrated(op) => {
                    let op_hash = DhtOpHashed::from_content(op.clone()).await.into_hash();
                    let (op, basis) =
                        dht_op_to_light_basis(op, &workspace.cas)
                            .await
                            .expect(&format!(
                                "Failed to generate light {} for {}",
                                op_hash, here
                            ));
                    let value = IntegratedDhtOpsValue {
                        validation_status: ValidationStatus::Valid,
                        basis,
                        op,
                        when_integrated: Timestamp::now(),
                    };
                    let mut r = workspace.integrated_dht_ops.get(&op_hash).unwrap().unwrap();
                    r.when_integrated = value.when_integrated;
                    assert_eq!(r, value, "{}", here);
                }
                Db::IntQueue(op) => {
                    let value = IntegrationQueueValue {
                        validation_status: ValidationStatus::Valid,
                        op,
                    };
                    let res = workspace
                        .integration_queue
                        .iter()
                        .unwrap()
                        .filter_map(|(_, v)| if v == value { Ok(Some(v)) } else { Ok(None) })
                        .collect::<Vec<_>>()
                        .unwrap();
                    let exp = [value];
                    assert_eq!(&res[..], &exp[..], "{}", here,);
                }
                Db::CasHeader(header, _) => {
                    let hash = HeaderHashed::from_content(header.clone()).await;
                    assert_eq!(
                        workspace
                            .cas
                            .get_header(hash.as_hash())
                            .await
                            .unwrap()
                            .expect(&format!("Header {:?} not in cas for {}", header, here))
                            .header(),
                        &header,
                        "{}",
                        here,
                    );
                }
                Db::CasEntry(entry, _, _) => {
                    let hash = EntryHashed::from_content(entry.clone()).await.into_hash();
                    assert_eq!(
                        workspace
                            .cas
                            .get_entry(&hash)
                            .await
                            .unwrap()
                            .expect(&format!("Entry {:?} not in cas for {}", entry, here))
                            .into_content(),
                        entry,
                        "{}",
                        here,
                    );
                }
                Db::MetaHeader(entry, header) => {
                    let header_hash = HeaderHashed::from_content(header.clone()).await.into_hash();
                    let entry_hash = EntryHashed::from_content(entry.clone()).await.into_hash();
                    let res = workspace
                        .meta
                        .get_headers(entry_hash)
                        .unwrap()
                        .collect::<Vec<_>>()
                        .unwrap();
                    let exp = [header_hash];
                    assert_eq!(&res[..], &exp[..], "{}", here,);
                }
                Db::MetaActivity(header) => {
                    let header_hash = HeaderHashed::from_content(header.clone()).await.into_hash();
                    let res = workspace
                        .meta
                        .get_activity(header.author().clone())
                        .unwrap()
                        .collect::<Vec<_>>()
                        .unwrap();
                    let exp = [header_hash];
                    assert_eq!(&res[..], &exp[..], "{}", here,);
                }
                Db::MetaUpdate(base, header) => {
                    let header_hash = HeaderHashed::from_content(header.clone()).await.into_hash();
                    let res = workspace
                        .meta
                        .get_updates(base)
                        .unwrap()
                        .collect::<Vec<_>>()
                        .unwrap();
                    let exp = [header_hash];
                    assert_eq!(&res[..], &exp[..], "{}", here,);
                }
                Db::MetaDelete(base, deleted_header_hash, header) => {
                    let header_hash = HeaderHashed::from_content(header.clone()).await.into_hash();
                    let res = workspace
                        .meta
                        .get_deletes_on_entry(base)
                        .unwrap()
                        .collect::<Vec<_>>()
                        .unwrap();
                    let res2 = workspace
                        .meta
                        .get_deletes_on_header(deleted_header_hash)
                        .unwrap()
                        .collect::<Vec<_>>()
                        .unwrap();
                    let exp = [header_hash];
                    assert_eq!(&res[..], &exp[..], "{}", here,);
                    assert_eq!(&res2[..], &exp[..], "{}", here,);
                }
                Db::IntegratedEmpty => {
                    assert_eq!(
                        workspace
                            .integrated_dht_ops
                            .iter()
                            .unwrap()
                            .count()
                            .unwrap(),
                        0,
                        "{}",
                        here
                    );
                }
                Db::IntQueueEmpty => {
                    assert_eq!(
                        workspace.integration_queue.iter().unwrap().count().unwrap(),
                        0,
                        "{}",
                        here
                    );
                }
                Db::MetaEmpty => {
                    // TODO: Not currently possible because kvv bufs have no iterator over all keys
                }
                Db::MetaLink(link_add, target_hash) => {
                    let link_add_hash = HeaderHashed::from_content(link_add.clone().into())
                        .await
                        .into_hash();

                    // LinkMetaKey
                    let mut link_meta_keys = Vec::new();
                    link_meta_keys.push(LinkMetaKey::Full(
                        &link_add.base_address,
                        link_add.zome_id,
                        &link_add.tag,
                        &link_add_hash,
                    ));
                    link_meta_keys.push(LinkMetaKey::BaseZomeTag(
                        &link_add.base_address,
                        link_add.zome_id,
                        &link_add.tag,
                    ));
                    link_meta_keys.push(LinkMetaKey::BaseZome(
                        &link_add.base_address,
                        link_add.zome_id,
                    ));
                    link_meta_keys.push(LinkMetaKey::Base(&link_add.base_address));

                    for link_meta_key in link_meta_keys {
                        let res = workspace.meta.get_links(&link_meta_key).unwrap();

                        assert_eq!(res.len(), 1, "{}", here);
                        assert_eq!(res[0].link_add_hash, link_add_hash, "{}", here);
                        assert_eq!(res[0].target, target_hash, "{}", here);
                        assert_eq!(res[0].zome_id, link_add.zome_id, "{}", here);
                        assert_eq!(res[0].tag, link_add.tag, "{}", here);
                    }
                }
                Db::MetaLinkEmpty(link_add) => {
                    let link_add_hash = HeaderHashed::from_content(link_add.clone().into())
                        .await
                        .into_hash();

                    // LinkMetaKey
                    let mut link_meta_keys = Vec::new();
                    link_meta_keys.push(LinkMetaKey::Full(
                        &link_add.base_address,
                        link_add.zome_id,
                        &link_add.tag,
                        &link_add_hash,
                    ));
                    link_meta_keys.push(LinkMetaKey::BaseZomeTag(
                        &link_add.base_address,
                        link_add.zome_id,
                        &link_add.tag,
                    ));
                    link_meta_keys.push(LinkMetaKey::BaseZome(
                        &link_add.base_address,
                        link_add.zome_id,
                    ));
                    link_meta_keys.push(LinkMetaKey::Base(&link_add.base_address));

                    for link_meta_key in link_meta_keys {
                        let res = workspace.meta.get_links(&link_meta_key).unwrap();

                        assert_eq!(res.len(), 0, "{}", here);
                    }
                }
            }
        }
    }

    // Sets the database to a certain state
    #[instrument(skip(pre_state, env_ref, dbs))]
    async fn set<'env>(
        pre_state: Vec<Self>,
        env_ref: &'env EnvironmentWriteRef<'env>,
        dbs: &impl GetDb,
    ) {
        let reader = env_ref.reader().unwrap();
        let mut workspace = IntegrateDhtOpsWorkspace::new(&reader, dbs).unwrap();
        for state in pre_state {
            match state {
                Db::Integrated(_) => {}
                Db::IntQueue(op) => {
                    let op_hash = DhtOpHashed::from_content(op.clone()).await.into_hash();
                    let val = IntegrationQueueValue {
                        validation_status: ValidationStatus::Valid,
                        op,
                    };
                    workspace
                        .integration_queue
                        .put((TimestampKey::now(), op_hash).try_into().unwrap(), val)
                        .unwrap();
                }
                Db::CasHeader(header, signature) => {
                    let header_hash = HeaderHashed::from_content(header.clone()).await;
                    debug!(header_hash = %header_hash.as_hash());
                    let signed_header =
                        SignedHeaderHashed::with_presigned(header_hash, signature.unwrap());
                    workspace.cas.put(signed_header, None).unwrap();
                }
                Db::CasEntry(entry, header, signature) => {
                    let header_hash = HeaderHashed::from_content(header.unwrap().clone()).await;
                    let entry_hash = EntryHashed::from_content(entry.clone()).await;
                    let signed_header =
                        SignedHeaderHashed::with_presigned(header_hash, signature.unwrap());
                    workspace.cas.put(signed_header, Some(entry_hash)).unwrap();
                }
                Db::MetaHeader(_, _) => {}
                Db::MetaActivity(_) => {}
                Db::MetaUpdate(_, _) => {}
                Db::IntegratedEmpty => {}
                Db::MetaEmpty => {}
                Db::MetaDelete(_, _, _) => {}
                Db::MetaLink(link_add, _) => {
                    workspace.meta.add_link(link_add).await.unwrap();
                }
                Db::MetaLinkEmpty(_) => {}
                Db::IntQueueEmpty => {}
            }
        }
        // Commit workspace
        env_ref
            .with_commit::<WorkspaceError, _, _>(|writer| {
                workspace.flush_to_txn(writer)?;
                Ok(())
            })
            .unwrap();
    }
}

async fn call_workflow<'env>(
    env_ref: &'env EnvironmentReadRef<'env>,
    dbs: &'env impl GetDb,
    env: EnvironmentWrite,
) {
    let reader = env_ref.reader().unwrap();
    let workspace = IntegrateDhtOpsWorkspace::new(&reader, dbs).unwrap();
    let (mut qt, _rx) = TriggerSender::new();
    integrate_dht_ops_workflow(workspace, env.into(), &mut qt)
        .await
        .unwrap();
}

// Need to clear the data from the previous test
fn clear_dbs<'env>(env_ref: &'env EnvironmentWriteRef<'env>, dbs: &'env impl GetDb) {
    let reader = env_ref.reader().unwrap();
    let mut workspace = IntegrateDhtOpsWorkspace::new(&reader, dbs).unwrap();
    env_ref
        .with_commit::<DatabaseError, _, _>(|writer| {
            workspace.integration_queue.clear_all(writer)?;
            workspace.integrated_dht_ops.clear_all(writer)?;
            workspace.cas.clear_all(writer)?;
            workspace.meta.clear_all(writer)?;
            Ok(())
        })
        .unwrap();
}

// TESTS BEGIN HERE
// The following show an op or ops that you want to test
// with a desired pre-state that you want the database in
// and the expected state of the database after the workflow is run

fn store_element(a: TestData) -> (Vec<Db>, Vec<Db>, &'static str) {
    let entry = match &a.any_header {
        Header::EntryCreate(_) | Header::EntryUpdate(_) => Some(a.original_entry.clone().into()),
        _ => None,
    };
    let op = DhtOp::StoreElement(
        a.signature.clone(),
        a.any_header.clone().into(),
        entry.clone(),
    );
    let pre_state = vec![Db::IntQueue(op.clone())];
    let mut expect = vec![
        Db::Integrated(op.clone()),
        Db::CasHeader(a.any_header.clone().into(), None),
    ];
    if let Some(_) = &entry {
        expect.push(Db::CasEntry(a.original_entry.clone(), None, None));
    }
    (pre_state, expect, "store element")
}

fn store_entry(a: TestData) -> (Vec<Db>, Vec<Db>, &'static str) {
    let op = DhtOp::StoreEntry(
        a.signature.clone(),
        a.original_header.clone(),
        a.original_entry.clone().into(),
    );
    let pre_state = vec![Db::IntQueue(op.clone())];
    let expect = vec![
        Db::Integrated(op.clone()),
        Db::CasHeader(a.original_header.clone().into(), None),
        Db::CasEntry(a.original_entry.clone(), None, None),
        Db::MetaHeader(a.original_entry.clone(), a.original_header.clone().into()),
    ];
    (pre_state, expect, "store entry")
}

fn register_agent_activity(a: TestData) -> (Vec<Db>, Vec<Db>, &'static str) {
    let op = DhtOp::RegisterAgentActivity(a.signature.clone(), a.any_header.clone());
    let pre_state = vec![Db::IntQueue(op.clone())];
    let expect = vec![
        Db::Integrated(op.clone()),
        Db::MetaActivity(a.any_header.clone()),
    ];
    (pre_state, expect, "register agent activity")
}

fn register_replaced_by_for_header(a: TestData) -> (Vec<Db>, Vec<Db>, &'static str) {
    let op = DhtOp::RegisterReplacedBy(
        a.signature.clone(),
        a.entry_update_header.clone(),
        Some(a.new_entry.clone().into()),
    );
    let pre_state = vec![Db::IntQueue(op.clone())];
    let expect = vec![
        Db::Integrated(op.clone()),
        Db::MetaUpdate(
            a.original_header_hash.clone().into(),
            a.entry_update_header.clone().into(),
        ),
    ];
    (pre_state, expect, "register replaced by for header")
}

fn register_replaced_by_for_entry(a: TestData) -> (Vec<Db>, Vec<Db>, &'static str) {
    let op = DhtOp::RegisterReplacedBy(
        a.signature.clone(),
        a.entry_update_entry.clone(),
        Some(a.new_entry.clone().into()),
    );
    let pre_state = vec![
        Db::IntQueue(op.clone()),
        Db::CasHeader(a.original_header.clone().into(), Some(a.signature.clone())),
    ];
    let expect = vec![
        Db::Integrated(op.clone()),
        Db::MetaUpdate(
            a.original_entry_hash.clone().into(),
            a.entry_update_entry.clone().into(),
        ),
    ];
    (pre_state, expect, "register replaced by for entry")
}

// Register replaced by without store entry
fn register_replaced_by_missing_entry(a: TestData) -> (Vec<Db>, Vec<Db>, &'static str) {
    let op = DhtOp::RegisterReplacedBy(
        a.signature.clone(),
        a.entry_update_entry.clone(),
        Some(a.new_entry.clone().into()),
    );
    let pre_state = vec![Db::IntQueue(op.clone())];
    let expect = vec![Db::IntegratedEmpty, Db::IntQueue(op.clone()), Db::MetaEmpty];
    (
        pre_state,
        expect,
        "register replaced by for entry missing entry",
    )
}

fn register_deleted_by(a: TestData) -> (Vec<Db>, Vec<Db>, &'static str) {
    let op = DhtOp::RegisterDeletedEntryHeader(a.signature.clone(), a.entry_delete.clone());
    let pre_state = vec![
        Db::IntQueue(op.clone()),
        Db::CasHeader(a.original_header.clone().into(), Some(a.signature.clone())),
    ];
    let expect = vec![
        Db::IntQueueEmpty,
        Db::Integrated(op.clone()),
        Db::MetaDelete(
            a.original_entry_hash.clone().into(),
            a.original_header_hash.clone().into(),
            a.entry_delete.clone().into(),
        ),
    ];
    (pre_state, expect, "register deleted by")
}

fn register_deleted_by_missing_entry(a: TestData) -> (Vec<Db>, Vec<Db>, &'static str) {
    let op = DhtOp::RegisterDeletedEntryHeader(a.signature.clone(), a.entry_delete.clone());
    let pre_state = vec![Db::IntQueue(op.clone())];
    let expect = vec![Db::IntegratedEmpty, Db::IntQueue(op.clone()), Db::MetaEmpty];
    (
        pre_state,
        expect,
        "register deleted by for entry missing entry",
    )
}

fn register_deleted_header_by(a: TestData) -> (Vec<Db>, Vec<Db>, &'static str) {
    let op = DhtOp::RegisterDeletedBy(a.signature.clone(), a.entry_delete.clone());
    let pre_state = vec![
        Db::IntQueue(op.clone()),
        Db::CasHeader(a.original_header.clone().into(), Some(a.signature.clone())),
    ];
    let expect = vec![
        Db::Integrated(op.clone()),
        Db::MetaDelete(
            a.original_entry_hash.clone().into(),
            a.original_header_hash.clone().into(),
            a.entry_delete.clone().into(),
        ),
    ];
    (pre_state, expect, "register deleted header by")
}

fn register_add_link(a: TestData) -> (Vec<Db>, Vec<Db>, &'static str) {
    let op = DhtOp::RegisterAddLink(a.signature.clone(), a.link_add.clone());
    let pre_state = vec![
        Db::IntQueue(op.clone()),
        Db::CasEntry(
            a.original_entry.clone().into(),
            Some(a.original_header.clone().into()),
            Some(a.signature.clone()),
        ),
    ];
    let expect = vec![
        Db::Integrated(op.clone()),
        Db::MetaLink(a.link_add.clone(), a.new_entry_hash.clone().into()),
    ];
    (pre_state, expect, "register link add")
}

fn register_remove_link(a: TestData) -> (Vec<Db>, Vec<Db>, &'static str) {
    let op = DhtOp::RegisterRemoveLink(a.signature.clone(), a.link_remove.clone());
    let pre_state = vec![
        Db::IntQueue(op.clone()),
        Db::CasHeader(a.link_add.clone().into(), Some(a.signature.clone())),
        Db::CasEntry(
            a.original_entry.clone().into(),
            Some(a.original_header.clone().into()),
            Some(a.signature.clone()),
        ),
        Db::MetaLink(a.link_add.clone(), a.new_entry_hash.clone().into()),
    ];
    let expect = vec![
        Db::Integrated(op.clone()),
        Db::MetaLinkEmpty(a.link_add.clone()),
    ];
    (pre_state, expect, "register link remove")
}

// The header isn't stored yet
fn register_remove_link_missing_add_header(a: TestData) -> (Vec<Db>, Vec<Db>, &'static str) {
    let op = DhtOp::RegisterRemoveLink(a.signature.clone(), a.link_remove.clone());
    let pre_state = vec![
        Db::IntQueue(op.clone()),
        Db::CasEntry(
            a.original_entry.clone().into(),
            Some(a.original_header.clone().into()),
            Some(a.signature.clone()),
        ),
    ];
    let expect = vec![Db::IntegratedEmpty, Db::IntQueue(op.clone()), Db::MetaEmpty];
    (
        pre_state,
        expect,
        "register remove link remove missing add header",
    )
}

// Link add is there but metadata is missing
fn register_remove_link_missing_add_metadata(a: TestData) -> (Vec<Db>, Vec<Db>, &'static str) {
    let op = DhtOp::RegisterRemoveLink(a.signature.clone(), a.link_remove.clone());
    let pre_state = vec![
        Db::IntQueue(op.clone()),
        Db::CasHeader(a.link_add.clone().into(), Some(a.signature.clone())),
        Db::CasEntry(
            a.original_entry.clone().into(),
            Some(a.original_header.clone().into()),
            Some(a.signature.clone()),
        ),
    ];
    let expect = vec![Db::IntegratedEmpty, Db::IntQueue(op.clone()), Db::MetaEmpty];
    (
        pre_state,
        expect,
        "register remove link remove missing add metadata",
    )
}

// Link remove when not an author
fn register_remove_link_missing_base(a: TestData) -> (Vec<Db>, Vec<Db>, &'static str) {
    let op = DhtOp::RegisterRemoveLink(a.signature.clone(), a.link_remove.clone());
    let pre_state = vec![Db::IntQueue(op.clone())];
    let expect = vec![Db::IntegratedEmpty, Db::IntQueue(op.clone()), Db::MetaEmpty];
    (
        pre_state,
        expect,
        "register remove link remove missing base",
    )
}

// This runs the above tests
#[tokio::test(threaded_scheduler)]
async fn test_ops_state() {
    observability::test_run().ok();
    let env = test_cell_env();
    let dbs = env.dbs().await;
    let env_ref = env.guard().await;

    let tests = [
        store_element,
        store_entry,
        register_agent_activity,
        register_replaced_by_for_header,
        register_replaced_by_for_entry,
        register_replaced_by_missing_entry,
        register_deleted_by,
        register_deleted_by_missing_entry,
        register_deleted_header_by,
        register_add_link,
        register_remove_link,
        register_remove_link_missing_add_header,
        register_remove_link_missing_add_metadata,
        register_remove_link_missing_base,
    ];

    for t in tests.iter() {
        clear_dbs(&env_ref, &dbs);
        let td = TestData::new().await;
        let (pre_state, expect, name) = t(td);
        Db::set(pre_state, &env_ref, &dbs).await;
        call_workflow(&env_ref, &dbs, env.clone()).await;
        Db::check(expect, &env_ref, &dbs, format!("{}: {}", name, here!(""))).await;
    }
}

/// Call the produce dht ops workflow
async fn produce_dht_ops<'env>(
    env_ref: &'env EnvironmentWriteRef<'env>,
    env: EnvironmentWrite,
    dbs: &impl GetDb,
) {
    let (mut qt, _rx) = TriggerSender::new();
    let reader = env_ref.reader().unwrap();
    let workspace = ProduceDhtOpsWorkspace::new(&reader, dbs).unwrap();
    produce_dht_ops_workflow(workspace, env.into(), &mut qt)
        .await
        .unwrap();
}

/// Run genesis on the source chain
async fn genesis<'env>(env_ref: &'env EnvironmentWriteRef<'env>, dbs: &impl GetDb) {
    let reader = env_ref.reader().unwrap();
    let mut workspace = InvokeZomeWorkspace::new(&reader, dbs).unwrap();
    fake_genesis(&mut workspace.source_chain).await.unwrap();
    env_ref
        .with_commit(|writer| workspace.flush_to_txn(writer))
        .unwrap();
}

async fn commit_entry<'env>(
    pre_state: Vec<Db>,
    env_ref: &'env EnvironmentWriteRef<'env>,
    dbs: &impl GetDb,
    zome_name: ZomeName,
) -> EntryHash {
    let reader = env_ref.reader().unwrap();
    let mut workspace = InvokeZomeWorkspace::new(&reader, dbs).unwrap();

    // Create entry def with the correct zome name
    let entry_def_id = fixt!(EntryDefId);
    let mut entry_def = fixt!(EntryDef);
    entry_def.id = entry_def_id.clone();
    let mut entry_defs_map = BTreeMap::new();
    entry_defs_map.insert(
        ZomeName::from(zome_name.clone()),
        EntryDefs::from(vec![entry_def]),
    );

    // Create a dna file with the correct zome name in the desired position (ZomeId)
    let mut dna_file = DnaFileFixturator::new(Empty).next().unwrap();
    dna_file.dna.zomes.clear();
    dna_file
        .dna
        .zomes
        .push((zome_name.clone().into(), fixt!(Zome)));

    // Create ribosome mock to return fixtures
    // This is a lot faster then compiling a zome
    let mut ribosome = MockRibosomeT::new();
    ribosome.expect_dna_file().return_const(dna_file);

    ribosome
        .expect_run_entry_defs()
        .returning(move |_, _| Ok(EntryDefsResult::Defs(entry_defs_map.clone())));

<<<<<<< HEAD
    let mut host_context = HostContextFixturator::new(Unpredictable).next().unwrap();
    host_context.zome_name = zome_name.clone();
=======
    let mut call_context = CallContextFixturator::new(fixt::Unpredictable)
        .next()
        .unwrap();
    call_context.zome_name = zome_name.clone();
>>>>>>> a603c217

    // Collect the entry from the pre-state to commit
    let entry = pre_state
        .into_iter()
        .filter_map(|state| match state {
            Db::IntQueue(_) => {
                // Will be provided by triggering the produce workflow
                None
            }
            Db::CasEntry(entry, _, _) => Some(entry),
            _ => unreachable!("This test only needs integration queue and an entry in the cas"),
        })
        .next()
        .unwrap();

    let input = CommitEntryInput::new((entry_def_id.clone(), entry.clone()));

    let output = {
        let (_g, raw_workspace) = UnsafeInvokeZomeWorkspace::from_mut(&mut workspace);
        let mut host_access = fixt!(ZomeCallHostAccess);
        host_access.workspace = raw_workspace;
        call_context.host_access = host_access.into();
        let ribosome = Arc::new(ribosome);
        let call_context = Arc::new(call_context);
        host_fn::commit_entry::commit_entry(ribosome.clone(), call_context.clone(), input).unwrap()
    };

    // Write
    env_ref
        .with_commit(|writer| workspace.flush_to_txn(writer))
        .unwrap();

    output.into_inner().try_into().unwrap()
}

async fn get_entry<'env>(
    env_ref: &'env EnvironmentWriteRef<'env>,
    dbs: &impl GetDb,
    entry_hash: EntryHash,
) -> Option<Entry> {
    let reader = env_ref.reader().unwrap();
    let mut workspace = InvokeZomeWorkspace::new(&reader, dbs).unwrap();

    // Create ribosome mock to return fixtures
    // This is a lot faster then compiling a zome
    let ribosome = MockRibosomeT::new();

<<<<<<< HEAD
    let mut host_context = HostContextFixturator::new(Unpredictable).next().unwrap();
=======
    let mut call_context = CallContextFixturator::new(fixt::Unpredictable)
        .next()
        .unwrap();
>>>>>>> a603c217

    let input = GetEntryInput::new((entry_hash.clone().into(), GetOptions));

    let output = {
        let (_g, raw_workspace) = UnsafeInvokeZomeWorkspace::from_mut(&mut workspace);
        let mut host_access = fixt!(ZomeCallHostAccess);
        host_access.workspace = raw_workspace;
        call_context.host_access = host_access.into();
        let ribosome = Arc::new(ribosome);
        let call_context = Arc::new(call_context);
        host_fn::get_entry::get_entry(ribosome.clone(), call_context.clone(), input).unwrap()
    };
    output.into_inner().try_into().unwrap()
}

async fn link_entries<'env>(
    env_ref: &'env EnvironmentWriteRef<'env>,
    dbs: &impl GetDb,
    base_address: EntryHash,
    target_address: EntryHash,
    zome_name: ZomeName,
    link_tag: LinkTag,
) -> HeaderHash {
    let reader = env_ref.reader().unwrap();
    let mut workspace = InvokeZomeWorkspace::new(&reader, dbs).unwrap();

    // Create data for calls
    let mut dna_file = DnaFileFixturator::new(Empty).next().unwrap();
    dna_file.dna.zomes.clear();
    dna_file
        .dna
        .zomes
        .push((zome_name.clone().into(), fixt!(Zome)));

    // Create ribosome mock to return fixtures
    // This is a lot faster then compiling a zome
    let mut ribosome = MockRibosomeT::new();
    ribosome.expect_dna_file().return_const(dna_file);

<<<<<<< HEAD
    let mut host_context = HostContextFixturator::new(Unpredictable).next().unwrap();
    host_context.zome_name = zome_name.clone();
=======
    let mut call_context = CallContextFixturator::new(fixt::Unpredictable)
        .next()
        .unwrap();
    call_context.zome_name = zome_name.clone();
>>>>>>> a603c217

    // Call link_entries
    let input = LinkEntriesInput::new((base_address.into(), target_address.into(), link_tag));

    let output = {
        let (_g, raw_workspace) = UnsafeInvokeZomeWorkspace::from_mut(&mut workspace);

        let mut host_access = fixt!(ZomeCallHostAccess);
        host_access.workspace = raw_workspace;
        call_context.host_access = host_access.into();
        let ribosome = Arc::new(ribosome);
        let call_context = Arc::new(call_context);
        // Call the real link_entries host fn
        host_fn::link_entries::link_entries(ribosome.clone(), call_context.clone(), input).unwrap()
    };

    // Write the changes
    env_ref
        .with_commit(|writer| workspace.flush_to_txn(writer))
        .unwrap();

    // Get the LinkAdd HeaderHash back
    output.into_inner()
}

async fn get_links<'env>(
    env_ref: &'env EnvironmentWriteRef<'env>,
    dbs: &impl GetDb,
    base_address: EntryHash,
    zome_name: ZomeName,
    link_tag: LinkTag,
) -> Links {
    let reader = env_ref.reader().unwrap();
    let mut workspace = InvokeZomeWorkspace::new(&reader, dbs).unwrap();

    // Create data for calls
    let mut dna_file = DnaFileFixturator::new(Empty).next().unwrap();
    dna_file.dna.zomes.clear();
    dna_file
        .dna
        .zomes
        .push((zome_name.clone().into(), fixt!(Zome)));

    // Create ribosome mock to return fixtures
    // This is a lot faster then compiling a zome
    let mut ribosome = MockRibosomeT::new();
    ribosome.expect_dna_file().return_const(dna_file);

<<<<<<< HEAD
    let mut host_context = HostContextFixturator::new(Unpredictable).next().unwrap();
    host_context.zome_name = zome_name.clone();
=======
    let mut call_context = CallContextFixturator::new(fixt::Unpredictable)
        .next()
        .unwrap();
    call_context.zome_name = zome_name.clone();
>>>>>>> a603c217

    // Call get links
    let input = GetLinksInput::new((base_address.into(), Some(link_tag)));

    let output = {
        let (_g, raw_workspace) = UnsafeInvokeZomeWorkspace::from_mut(&mut workspace);

        let mut host_access = fixt!(ZomeCallHostAccess);
        host_access.workspace = raw_workspace;
        call_context.host_access = host_access.into();
        let ribosome = Arc::new(ribosome);
        let call_context = Arc::new(call_context);
        host_fn::get_links::get_links(ribosome.clone(), call_context.clone(), input)
            .unwrap()
            .into_inner()
    };

    output
}

// This test is designed to run like the
// register_add_link test except all the
// pre-state is added through real host fn calls
#[tokio::test(threaded_scheduler)]
async fn test_metadata_from_wasm_api() {
    // test workspace boilerplate
    observability::test_run().ok();
    let env = holochain_state::test_utils::test_cell_env();
    let dbs = env.dbs().await;
    let env_ref = env.guard().await;
    clear_dbs(&env_ref, &dbs);

    // Generate fixture data
    let mut td = TestData::with_app_entry_type().await;
    // Only one zome in this test
    td.link_add.zome_id = 0.into();
    let link_tag = td.link_add.tag.clone();
    let target_entry_hash = td.new_entry_hash.clone();
    let zome_name = fixt!(ZomeName);

    // Get db states for an add link op
    let (pre_state, _expect, _) = register_add_link(td);

    // Setup the source chain
    genesis(&env_ref, &dbs).await;

    // Commit the base
    let base_address = commit_entry(pre_state, &env_ref, &dbs, zome_name.clone()).await;

    // Link the base to the target
    let _link_add_address = link_entries(
        &env_ref,
        &dbs,
        base_address.clone(),
        target_entry_hash.clone(),
        zome_name.clone(),
        link_tag.clone(),
    )
    .await;

    // Trigger the produce workflow
    produce_dht_ops(&env_ref, env.clone().into(), &dbs).await;

    // Call integrate
    call_workflow(&env_ref, &dbs, env.clone()).await;

    // Call get links and get back the targets
    let links = get_links(&env_ref, &dbs, base_address, zome_name, link_tag).await;
    let links = links
        .into_inner()
        .into_iter()
        .map(|h| h.target.try_into().unwrap())
        .collect::<Vec<EntryHash>>();

    // Check we only go a single link
    assert_eq!(links.len(), 1);
    // Check we got correct target_entry_hash
    assert_eq!(links[0], target_entry_hash);
    // TODO: create the expect from the result of the commit and link entries
    // Db::check(
    //     expect,
    //     &env_ref,
    //     &dbs,
    //     format!("{}: {}", "metadata from wasm", here!("")),
    // )
    // .await;
}

// This doesn't work without inline integration
#[ignore]
#[tokio::test(threaded_scheduler)]
async fn test_wasm_api_without_integration_links() {
    // test workspace boilerplate
    observability::test_run().ok();
    let env = holochain_state::test_utils::test_cell_env();
    let dbs = env.dbs().await;
    let env_ref = env.guard().await;
    clear_dbs(&env_ref, &dbs);

    // Generate fixture data
    let mut td = TestData::with_app_entry_type().await;
    // Only one zome in this test
    td.link_add.zome_id = 0.into();
    let link_tag = td.link_add.tag.clone();
    let target_entry_hash = td.new_entry_hash.clone();
    let zome_name = fixt!(ZomeName);

    // Get db states for an add link op
    let (pre_state, _expect, _) = register_add_link(td);

    // Setup the source chain
    genesis(&env_ref, &dbs).await;

    // Commit the base
    let base_address = commit_entry(pre_state, &env_ref, &dbs, zome_name.clone()).await;

    // Link the base to the target
    let _link_add_address = link_entries(
        &env_ref,
        &dbs,
        base_address.clone(),
        target_entry_hash.clone(),
        zome_name.clone(),
        link_tag.clone(),
    )
    .await;

    // Call get links and get back the targets
    let links = get_links(&env_ref, &dbs, base_address, zome_name, link_tag).await;
    let links = links
        .into_inner()
        .into_iter()
        .map(|h| h.target.try_into().unwrap())
        .collect::<Vec<EntryHash>>();

    // Check we only go a single link
    assert_eq!(links.len(), 1);
    // Check we got correct target_entry_hash
    assert_eq!(links[0], target_entry_hash);
}

// This doesn't work without inline integration
#[ignore]
#[tokio::test(threaded_scheduler)]
async fn test_wasm_api_without_integration_delete() {
    // test workspace boilerplate
    observability::test_run().ok();
    let env = holochain_state::test_utils::test_cell_env();
    let dbs = env.dbs().await;
    let env_ref = env.guard().await;
    clear_dbs(&env_ref, &dbs);

    // Generate fixture data
    let mut td = TestData::with_app_entry_type().await;
    // Only one zome in this test
    td.link_add.zome_id = 0.into();
    let original_entry = td.original_entry.clone();
    let zome_name = fixt!(ZomeName);

    // Get db states for an add link op
    let (pre_state, _expect, _) = register_add_link(td.clone());

    // Setup the source chain
    genesis(&env_ref, &dbs).await;

    // Commit the base
    let base_address = commit_entry(pre_state.clone(), &env_ref, &dbs, zome_name.clone()).await;

    // Trigger the produce workflow
    produce_dht_ops(&env_ref, env.clone().into(), &dbs).await;

    // Call integrate
    call_workflow(&env_ref, &dbs, env.clone()).await;

    {
        let reader = env_ref.reader().unwrap();
        let mut workspace = InvokeZomeWorkspace::new(&reader, &dbs).unwrap();
        let entry_header = workspace
            .meta
            .get_headers(base_address.clone())
            .unwrap()
            .next()
            .unwrap()
            .unwrap();
        let delete = builder::ElementDelete {
            removes_address: entry_header,
        };
        workspace.source_chain.put(delete, None).await.unwrap();
        env_ref
            .with_commit(|writer| workspace.flush_to_txn(writer))
            .unwrap();
    }
    // Trigger the produce workflow
    produce_dht_ops(&env_ref, env.clone().into(), &dbs).await;

    // Call integrate
    call_workflow(&env_ref, &dbs, env.clone()).await;
    assert_eq!(get_entry(&env_ref, &dbs, base_address.clone()).await, None);
    let base_address = commit_entry(pre_state, &env_ref, &dbs, zome_name.clone()).await;
    assert_eq!(
        get_entry(&env_ref, &dbs, base_address.clone()).await,
        Some(original_entry)
    );
}

#[tokio::test(threaded_scheduler)]
#[ignore]
async fn test_integrate_single_register_replaced_by_for_header() {
    // For RegisterReplacedBy with intended_for Header
    // metadata has EntryUpdate on HeaderHash but not EntryHash
    todo!()
}

#[tokio::test(threaded_scheduler)]
#[ignore]
async fn test_integrate_single_register_replaced_by_for_entry() {
    // For RegisterReplacedBy with intended_for Entry
    // metadata has EntryUpdate on EntryHash but not HeaderHash
    todo!()
}

#[tokio::test(threaded_scheduler)]
#[ignore]
async fn test_integrate_single_register_delete_on_headerd_by() {
    // For RegisterDeletedBy
    // metadata has ElementDelete on HeaderHash
    todo!()
}

#[tokio::test(threaded_scheduler)]
#[ignore]
async fn test_integrate_single_register_add_link() {
    // For RegisterAddLink
    // metadata has link on EntryHash
    todo!()
}

#[tokio::test(threaded_scheduler)]
#[ignore]
async fn test_integrate_single_register_remove_link() {
    // For RegisterAddLink
    // metadata has link on EntryHash
    todo!()
}

<<<<<<< HEAD
// TODO: Document this test
// TODO: Use the wasm calls directly instead of setting the databases to
// a state
// Integration
#[tokio::test(threaded_scheduler)]
async fn commit_entry_add_link() {
    observability::test_run().ok();
    let test_env = test_conductor_env();
    let _tmpdir = test_env.tmpdir.clone();
    let TestEnvironment {
        env: wasm_env,
        tmpdir: _tmpdir,
    } = test_wasm_env();
    let conductor = ConductorBuilder::new()
        .test(test_env, wasm_env)
        .await
        .unwrap();
    let shutdown = conductor.take_shutdown_handle().await.unwrap();
    let interface = RealAdminInterfaceApi::new(conductor.clone());
    let app_interface = RealAppInterfaceApi::new(conductor.clone());

    // Create dna
    let uuid = Uuid::new_v4();
    let dna = fake_dna_zomes(
        &uuid.to_string(),
        vec![(TestWasm::Foo.into(), TestWasm::Foo.into())],
    );

    // Install Dna
    let (fake_dna_path, _tmpdir) = write_fake_dna_file(dna.clone()).await.unwrap();
    let dna_payload = InstallAppDnaPayload::path_only(fake_dna_path, "".to_string());
    let agent_key = fake_agent_pubkey_1();
    let payload = InstallAppPayload {
        dnas: vec![dna_payload],
        app_id: "test".to_string(),
        agent_key: agent_key.clone(),
    };
    let request = AdminRequest::InstallApp(Box::new(payload));
    let r = interface.handle_admin_request(request).await;
    debug!(?r);
    let installed_app = unwrap_to!(r => AdminResponse::AppInstalled).clone();

    let cell_id = installed_app.cell_data[0].as_id().clone();
    // Activate app
    let request = AdminRequest::ActivateApp {
        app_id: installed_app.app_id,
    };
    let r = interface.handle_admin_request(request).await;
    assert_matches!(r, AdminResponse::AppActivated);

    let mut entry_fixt = SerializedBytesFixturator::new(Predictable).map(|b| Entry::App(b));

    let base_entry = entry_fixt.next().unwrap();
    let base_entry_hash = EntryHashed::from_content(base_entry.clone())
        .await
        .into_hash();
    let target_entry = entry_fixt.next().unwrap();
    let target_entry_hash = EntryHashed::from_content(target_entry.clone())
        .await
        .into_hash();
    // Put commit entry into source chain
    {
        let cell_env = conductor.get_cell_env(&cell_id).await.unwrap();
        let dbs = cell_env.dbs().await;
        let env_ref = cell_env.guard().await;

        let reader = env_ref.reader().unwrap();
        let mut sc = SourceChain::new(&reader, &dbs).unwrap();

        let header_builder = builder::EntryCreate {
            entry_type: EntryType::App(fixt!(AppEntryType)),
            entry_hash: base_entry_hash.clone(),
=======
#[cfg(feature = "slow_tests")]
mod slow_tests {

    use super::*;

    // TODO: Document this test
    // TODO: Use the wasm calls directly instead of setting the databases to
    // a state
    // Integration
    #[tokio::test(threaded_scheduler)]
    async fn commit_entry_add_link() {
        use crate::conductor::{
            api::{
                AdminInterfaceApi, AdminRequest, AdminResponse, AppInterfaceApi, AppRequest,
                RealAdminInterfaceApi, RealAppInterfaceApi,
            },
            ConductorBuilder,
>>>>>>> a603c217
        };
        use crate::core::ribosome::{NamedInvocation, ZomeCallInvocationFixturator};
        use holochain_state::{
            buffer::BufferedStore,
            env::{ReadManager, WriteManager},
            test_utils::{test_conductor_env, test_wasm_env, TestEnvironment},
        };
        use holochain_types::{
            app::{InstallAppDnaPayload, InstallAppPayload},
            fixt::*,
            header::{builder, EntryType},
            observability,
            test_utils::{fake_agent_pubkey_1, fake_dna_zomes, write_fake_dna_file},
            Entry, EntryHashed,
        };
        use holochain_wasm_test_utils::TestWasm;
        use holochain_zome_types::HostInput;
        use matches::assert_matches;
        use uuid::Uuid;

        observability::test_run().ok();
        let test_env = test_conductor_env();
        let _tmpdir = test_env.tmpdir.clone();
        let TestEnvironment {
            env: wasm_env,
            tmpdir: _tmpdir,
        } = test_wasm_env();
        let conductor = ConductorBuilder::new()
            .test(test_env, wasm_env)
            .await
            .unwrap();
        let shutdown = conductor.take_shutdown_handle().await.unwrap();
        let interface = RealAdminInterfaceApi::new(conductor.clone());
        let app_interface = RealAppInterfaceApi::new(conductor.clone());

        // Create dna
        let uuid = Uuid::new_v4();
        let dna = fake_dna_zomes(
            &uuid.to_string(),
            vec![(TestWasm::Foo.into(), TestWasm::Foo.into())],
        );

        // Install Dna
        let (fake_dna_path, _tmpdir) = write_fake_dna_file(dna.clone()).await.unwrap();
        let dna_payload = InstallAppDnaPayload::path_only(fake_dna_path, "".to_string());
        let agent_key = fake_agent_pubkey_1();
        let payload = InstallAppPayload {
            dnas: vec![dna_payload],
            app_id: "test".to_string(),
            agent_key: agent_key.clone(),
        };
        let request = AdminRequest::InstallApp(Box::new(payload));
        let r = interface.handle_admin_request(request).await;
        debug!(?r);
        let installed_app = unwrap_to!(r => AdminResponse::AppInstalled).clone();

        let cell_id = installed_app.cell_data[0].as_id().clone();
        // Activate app
        let request = AdminRequest::ActivateApp {
            app_id: installed_app.app_id,
        };
        let r = interface.handle_admin_request(request).await;
        assert_matches!(r, AdminResponse::AppActivated);

        let mut entry_fixt = SerializedBytesFixturator::new(Predictable).map(|b| Entry::App(b));

        let base_entry = entry_fixt.next().unwrap();
        let base_entry_hash = EntryHashed::with_data(base_entry.clone())
            .await
            .unwrap()
            .into_hash();
        let target_entry = entry_fixt.next().unwrap();
        let target_entry_hash = EntryHashed::with_data(target_entry.clone())
            .await
            .unwrap()
            .into_hash();
        // Put commit entry into source chain
        {
            let cell_env = conductor.get_cell_env(&cell_id).await.unwrap();
            let dbs = cell_env.dbs().await;
            let env_ref = cell_env.guard().await;

            let reader = env_ref.reader().unwrap();
            let mut sc = crate::core::state::source_chain::SourceChain::new(&reader, &dbs).unwrap();

            let header_builder = builder::EntryCreate {
                entry_type: EntryType::App(fixt!(AppEntryType)),
                entry_hash: base_entry_hash.clone(),
            };
            sc.put(header_builder, Some(base_entry.clone()))
                .await
                .unwrap();

            let header_builder = builder::EntryCreate {
                entry_type: EntryType::App(fixt!(AppEntryType)),
                entry_hash: target_entry_hash.clone(),
            };
            sc.put(header_builder, Some(target_entry.clone()))
                .await
                .unwrap();

            let header_builder = builder::LinkAdd {
                base_address: base_entry_hash.clone(),
                target_address: target_entry_hash.clone(),
                zome_id: 0.into(),
                tag: BytesFixturator::new(Unpredictable).next().unwrap().into(),
            };
            sc.put(header_builder, None).await.unwrap();
            env_ref
                .with_commit::<crate::core::state::source_chain::SourceChainError, _, _>(|writer| {
                    sc.flush_to_txn(writer)?;
                    Ok(())
                })
                .unwrap();
        }

        // Call zome to trigger a the produce workflow
        let request = Box::new(
            ZomeCallInvocationFixturator::new(NamedInvocation(
                cell_id.clone(),
                TestWasm::Foo,
                "foo".into(),
                HostInput::new(fixt!(SerializedBytes)),
            ))
            .next()
            .unwrap(),
        );
        let request = AppRequest::ZomeCallInvocation(request);
        let r = app_interface.handle_app_request(request).await;
        debug!(?r);

        tokio::time::delay_for(std::time::Duration::from_secs(4)).await;

        // Check the ops
        {
            let cell_env = conductor.get_cell_env(&cell_id).await.unwrap();
            let dbs = cell_env.dbs().await;
            let env_ref = cell_env.guard().await;

            let reader = env_ref.reader().unwrap();
            let db = dbs.get_db(&*INTEGRATED_DHT_OPS).unwrap();
            let ops_db = IntegratedDhtOpsStore::new(&reader, db).unwrap();
            let ops = ops_db.iter().unwrap().collect::<Vec<_>>().unwrap();
            debug!(?ops);
            assert!(!ops.is_empty());

            let meta = MetadataBuf::primary(&reader, &dbs).unwrap();
            let key = LinkMetaKey::Base(&base_entry_hash);
            let links = meta.get_links(&key).unwrap();
            let link = links[0].clone();
            assert_eq!(link.target, target_entry_hash);

            let (cas, _metadata, cache, metadata_cache) =
                crate::core::state::cascade::test_dbs_and_mocks(&reader, &dbs);
            let cascade =
                crate::core::state::cascade::Cascade::new(&cas, &meta, &cache, &metadata_cache);

            let links = cascade.dht_get_links(&key).await.unwrap();
            let link = links[0].clone();
            assert_eq!(link.target, target_entry_hash);

            let e = cascade.dht_get(&target_entry_hash).await.unwrap().unwrap();
            assert_eq!(e.into_content(), target_entry);

            let e = cascade.dht_get(&base_entry_hash).await.unwrap().unwrap();
            assert_eq!(e.into_content(), base_entry);
        }
        conductor.shutdown().await;
        shutdown.await.unwrap();
    }
}<|MERGE_RESOLUTION|>--- conflicted
+++ resolved
@@ -22,11 +22,7 @@
     test_utils::test_cell_env,
 };
 use holochain_types::{
-<<<<<<< HEAD
     app::{InstallAppDnaPayload, InstallAppPayload},
-=======
-    composite_hash::{AnyDhtHash, EntryHash},
->>>>>>> a603c217
     dht_op::{DhtOp, DhtOpHashed},
     fixt::*,
     header::{builder, ElementDelete, EntryUpdate, LinkAdd, LinkRemove, NewEntryHeader},
@@ -818,15 +814,10 @@
         .expect_run_entry_defs()
         .returning(move |_, _| Ok(EntryDefsResult::Defs(entry_defs_map.clone())));
 
-<<<<<<< HEAD
-    let mut host_context = HostContextFixturator::new(Unpredictable).next().unwrap();
-    host_context.zome_name = zome_name.clone();
-=======
     let mut call_context = CallContextFixturator::new(fixt::Unpredictable)
         .next()
         .unwrap();
     call_context.zome_name = zome_name.clone();
->>>>>>> a603c217
 
     // Collect the entry from the pre-state to commit
     let entry = pre_state
@@ -874,13 +865,9 @@
     // This is a lot faster then compiling a zome
     let ribosome = MockRibosomeT::new();
 
-<<<<<<< HEAD
-    let mut host_context = HostContextFixturator::new(Unpredictable).next().unwrap();
-=======
     let mut call_context = CallContextFixturator::new(fixt::Unpredictable)
         .next()
         .unwrap();
->>>>>>> a603c217
 
     let input = GetEntryInput::new((entry_hash.clone().into(), GetOptions));
 
@@ -920,15 +907,10 @@
     let mut ribosome = MockRibosomeT::new();
     ribosome.expect_dna_file().return_const(dna_file);
 
-<<<<<<< HEAD
-    let mut host_context = HostContextFixturator::new(Unpredictable).next().unwrap();
-    host_context.zome_name = zome_name.clone();
-=======
     let mut call_context = CallContextFixturator::new(fixt::Unpredictable)
         .next()
         .unwrap();
     call_context.zome_name = zome_name.clone();
->>>>>>> a603c217
 
     // Call link_entries
     let input = LinkEntriesInput::new((base_address.into(), target_address.into(), link_tag));
@@ -977,15 +959,10 @@
     let mut ribosome = MockRibosomeT::new();
     ribosome.expect_dna_file().return_const(dna_file);
 
-<<<<<<< HEAD
-    let mut host_context = HostContextFixturator::new(Unpredictable).next().unwrap();
-    host_context.zome_name = zome_name.clone();
-=======
     let mut call_context = CallContextFixturator::new(fixt::Unpredictable)
         .next()
         .unwrap();
     call_context.zome_name = zome_name.clone();
->>>>>>> a603c217
 
     // Call get links
     let input = GetLinksInput::new((base_address.into(), Some(link_tag)));
@@ -1231,13 +1208,39 @@
     todo!()
 }
 
-<<<<<<< HEAD
+#[cfg(feature = "slow_tests")]
+mod slow_tests {
+
+    use super::*;
+    use crate::core::ribosome::{NamedInvocation, ZomeCallInvocationFixturator};
+    use holochain_state::{
+        buffer::BufferedStore,
+        env::{ReadManager, WriteManager},
+        test_utils::{test_conductor_env, test_wasm_env, TestEnvironment},
+    };
+    use holochain_types::{
+        app::{InstallAppDnaPayload, InstallAppPayload},
+        fixt::*,
+        header::{builder, EntryType},
+        observability,
+        test_utils::{fake_agent_pubkey_1, fake_dna_zomes, write_fake_dna_file},
+        Entry, EntryHashed,
+    };
+    use holochain_wasm_test_utils::TestWasm;
+    use holochain_zome_types::HostInput;
+    use matches::assert_matches;
+    use uuid::Uuid;
+
+
 // TODO: Document this test
 // TODO: Use the wasm calls directly instead of setting the databases to
 // a state
 // Integration
 #[tokio::test(threaded_scheduler)]
 async fn commit_entry_add_link() {
+
+    observability::test_run().ok();
+
     observability::test_run().ok();
     let test_env = test_conductor_env();
     let _tmpdir = test_env.tmpdir.clone();
@@ -1304,46 +1307,7 @@
         let header_builder = builder::EntryCreate {
             entry_type: EntryType::App(fixt!(AppEntryType)),
             entry_hash: base_entry_hash.clone(),
-=======
-#[cfg(feature = "slow_tests")]
-mod slow_tests {
-
-    use super::*;
-
-    // TODO: Document this test
-    // TODO: Use the wasm calls directly instead of setting the databases to
-    // a state
-    // Integration
-    #[tokio::test(threaded_scheduler)]
-    async fn commit_entry_add_link() {
-        use crate::conductor::{
-            api::{
-                AdminInterfaceApi, AdminRequest, AdminResponse, AppInterfaceApi, AppRequest,
-                RealAdminInterfaceApi, RealAppInterfaceApi,
-            },
-            ConductorBuilder,
->>>>>>> a603c217
         };
-        use crate::core::ribosome::{NamedInvocation, ZomeCallInvocationFixturator};
-        use holochain_state::{
-            buffer::BufferedStore,
-            env::{ReadManager, WriteManager},
-            test_utils::{test_conductor_env, test_wasm_env, TestEnvironment},
-        };
-        use holochain_types::{
-            app::{InstallAppDnaPayload, InstallAppPayload},
-            fixt::*,
-            header::{builder, EntryType},
-            observability,
-            test_utils::{fake_agent_pubkey_1, fake_dna_zomes, write_fake_dna_file},
-            Entry, EntryHashed,
-        };
-        use holochain_wasm_test_utils::TestWasm;
-        use holochain_zome_types::HostInput;
-        use matches::assert_matches;
-        use uuid::Uuid;
-
-        observability::test_run().ok();
         let test_env = test_conductor_env();
         let _tmpdir = test_env.tmpdir.clone();
         let TestEnvironment {
