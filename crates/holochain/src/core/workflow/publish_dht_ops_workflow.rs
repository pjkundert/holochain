--- conflicted
+++ resolved
@@ -496,54 +496,7 @@
             {
                 let reader = env_ref.reader().unwrap();
 
-<<<<<<< HEAD
-            let entry_update_header = Header::EntryUpdate(entry_update.clone());
-            let header_hash = HeaderHashed::with_data(entry_update_header).await.unwrap();
-            let signed_header = SignedHeaderHashed::with_presigned(header_hash, sig.clone());
-            cas.put(signed_header, Some(new_entry_hashed)).unwrap();
-            env_ref
-                .with_commit::<DatabaseError, _, _>(|writer| {
-                    cas.flush_to_txn(writer)?;
-                    Ok(())
-                })
-                .unwrap();
-        }
-        let (store_element, store_entry, register_replaced_by) = {
-            let reader = env_ref.reader().unwrap();
-            let cas = ChainCasBuf::primary(&reader, &dbs, true).unwrap();
-
-            let op = DhtOp::StoreElement(
-                sig.clone(),
-                entry_create_header.clone(),
-                Some(original_entry.clone().into()),
-            );
-            // Op is expected to not contain the Entry even though the above contains the entry
-            let expected_op = DhtOp::StoreElement(sig.clone(), entry_create_header, None);
-            let (light, basis) = dht_op_to_light_basis(op.clone(), &cas).await.unwrap();
-            let op_hash = DhtOpHashed::with_data(op.clone()).await.into_hash();
-            let store_element = (op_hash, light, basis, expected_op);
-
-            // Create StoreEntry
-            let header = NewEntryHeader::Create(entry_create.clone());
-            let op = DhtOp::StoreEntry(sig.clone(), header, original_entry.clone().into());
-            let (light, basis) = dht_op_to_light_basis(op.clone(), &cas).await.unwrap();
-            let op_hash = DhtOpHashed::with_data(op.clone()).await.into_hash();
-            let store_entry = (op_hash, light, basis);
-
-            // Create RegisterReplacedBy
-            let op = DhtOp::RegisterReplacedBy(
-                sig.clone(),
-                entry_update.clone(),
-                Some(new_entry.clone().into()),
-            );
-            // Op is expected to not contain the Entry even though the above contains the entry
-            let expected_op = DhtOp::RegisterReplacedBy(sig.clone(), entry_update.clone(), None);
-            let (light, basis) = dht_op_to_light_basis(op.clone(), &cas).await.unwrap();
-            let op_hash = DhtOpHashed::with_data(op.clone()).await.into_hash();
-            let register_replaced_by = (op_hash, light, basis, expected_op);
-=======
                 let mut cas = ChainCasBuf::primary(&reader, &dbs, true).unwrap();
->>>>>>> 9da24b0a
 
                 let header_hash = HeaderHashed::with_data(entry_create_header.clone())
                     .await
@@ -552,17 +505,6 @@
                 // Update the replaces to the header of the original
                 entry_update.replaces_address = header_hash.as_hash().clone();
 
-<<<<<<< HEAD
-        // Create and fill authored ops db in the workspace
-        {
-            let reader = env_ref.reader().unwrap();
-            let mut workspace = PublishDhtOpsWorkspace::new(&reader, &dbs).unwrap();
-            let (op_hash, light, basis, _) = store_element;
-            let integration = IntegratedDhtOpsValue {
-                validation_status: ValidationStatus::Valid,
-                op: light,
-                basis,
-=======
                 // Put data into cas
                 let signed_header = SignedHeaderHashed::with_presigned(header_hash, sig.clone());
                 cas.put(signed_header, Some(original_entry_hashed)).unwrap();
@@ -581,8 +523,7 @@
             let (store_element, store_entry, register_replaced_by) = {
                 let reader = env_ref.reader().unwrap();
                 // Create easy way to create test cascade
-                let (cas, metadata, cache, metadata_cache) = test_dbs_and_mocks(&reader, &dbs);
-                let cascade = Cascade::new(&cas, &metadata, &cache, &metadata_cache);
+                let cas = ChainCasBuf::primary(&reader, &dbs, true).unwrap();
 
                 let op = DhtOp::StoreElement(
                     sig.clone(),
@@ -591,14 +532,14 @@
                 );
                 // Op is expected to not contain the Entry even though the above contains the entry
                 let expected_op = DhtOp::StoreElement(sig.clone(), entry_create_header, None);
-                let (light, basis) = dht_op_to_light_basis(op.clone(), &cascade).await.unwrap();
+                let (light, basis) = dht_op_to_light_basis(op.clone(), &cas).await.unwrap();
                 let op_hash = DhtOpHashed::with_data(op.clone()).await.into_hash();
                 let store_element = (op_hash, light, basis, expected_op);
 
                 // Create StoreEntry
                 let header = NewEntryHeader::Create(entry_create.clone());
                 let op = DhtOp::StoreEntry(sig.clone(), header, original_entry.clone().into());
-                let (light, basis) = dht_op_to_light_basis(op.clone(), &cascade).await.unwrap();
+                let (light, basis) = dht_op_to_light_basis(op.clone(), &cas).await.unwrap();
                 let op_hash = DhtOpHashed::with_data(op.clone()).await.into_hash();
                 let store_entry = (op_hash, light, basis);
 
@@ -611,21 +552,13 @@
                 // Op is expected to not contain the Entry even though the above contains the entry
                 let expected_op =
                     DhtOp::RegisterReplacedBy(sig.clone(), entry_update.clone(), None);
-                let (light, basis) = dht_op_to_light_basis(op.clone(), &cascade).await.unwrap();
+                let (light, basis) = dht_op_to_light_basis(op.clone(), &cas).await.unwrap();
                 let op_hash = DhtOpHashed::with_data(op.clone()).await.into_hash();
                 let register_replaced_by = (op_hash, light, basis, expected_op);
 
                 (store_element, store_entry, register_replaced_by)
->>>>>>> 9da24b0a
             };
 
-<<<<<<< HEAD
-            let (op_hash, light, basis) = store_entry;
-            let integration = IntegratedDhtOpsValue {
-                validation_status: ValidationStatus::Valid,
-                op: light,
-                basis,
-=======
             // Gather the expected op hashes, ops and basis
             // We are only expecting Store Element and Register Replaced By ops and nothing else
             let store_element_count = Arc::new(AtomicU32::new(0));
@@ -643,38 +576,14 @@
                 let register_replaced_by_count = register_replaced_by_count.clone();
                 map.insert(op_hash, (expected_op, basis, register_replaced_by_count));
                 map
->>>>>>> 9da24b0a
             };
 
-<<<<<<< HEAD
-            let (op_hash, light, basis, _) = register_replaced_by;
-            let integration = IntegratedDhtOpsValue {
-                validation_status: ValidationStatus::Valid,
-                op: light,
-                basis,
-            };
-            workspace.authored_dht_ops.put(op_hash.clone(), 0).unwrap();
-            // Put DhtOpLight into the integrated db
-            workspace
-                .integrated_dht_ops
-                .put(op_hash, integration)
-                .unwrap();
-            // Manually commit because this workspace doesn't commit to all dbs
-            env_ref
-                .with_commit::<DatabaseError, _, _>(|writer| {
-                    workspace.authored_dht_ops.flush_to_txn(writer)?;
-                    workspace.integrated_dht_ops.flush_to_txn(writer)?;
-                    Ok(())
-                })
-                .unwrap();
-        }
-=======
             // Create and fill authored ops db in the workspace
             {
                 let reader = env_ref.reader().unwrap();
                 let mut workspace = PublishDhtOpsWorkspace::new(&reader, &dbs).unwrap();
                 let (op_hash, light, basis, _) = store_element;
-                let integration = IntegrationValue {
+                let integration = IntegratedDhtOpsValue {
                     validation_status: ValidationStatus::Valid,
                     op: light,
                     basis,
@@ -685,10 +594,9 @@
                     .integrated_dht_ops
                     .put(op_hash, integration)
                     .unwrap();
->>>>>>> 9da24b0a
 
                 let (op_hash, light, basis) = store_entry;
-                let integration = IntegrationValue {
+                let integration = IntegratedDhtOpsValue {
                     validation_status: ValidationStatus::Valid,
                     op: light,
                     basis,
@@ -701,7 +609,7 @@
                     .unwrap();
 
                 let (op_hash, light, basis, _) = register_replaced_by;
-                let integration = IntegrationValue {
+                let integration = IntegratedDhtOpsValue {
                     validation_status: ValidationStatus::Valid,
                     op: light,
                     basis,
