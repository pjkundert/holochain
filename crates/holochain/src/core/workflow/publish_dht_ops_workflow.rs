--- conflicted
+++ resolved
@@ -12,7 +12,7 @@
 
 use super::{
     error::WorkflowResult,
-    produce_dht_ops_workflow::dht_op_light::{dht_basis, error::DhtOpConvertError, light_to_op},
+    produce_dht_ops_workflow::dht_op_light::{error::DhtOpConvertError, light_to_op},
 };
 use crate::core::{
     queue_consumer::{OneshotWriter, WorkComplete},
@@ -115,38 +115,16 @@
     // Ops to publish by basis
     let mut to_publish = HashMap::new();
 
-<<<<<<< HEAD
     for (op_hash, value) in values {
         // Insert updated values into database for items about to be published
         let op = value.op.clone();
         workspace.authored().put(op_hash.clone(), value)?;
 
-=======
-    for op in ops {
-        // Deserialize DhtOpHash
-        let op_hash = DhtOpHash::with_pre_hashed(op.to_vec());
-
-        // Reconstruct the DhtOp
-        let op = match workspace.integrated().get(&op_hash)? {
-            Some(op) => op,
-            None => {
-                trace!(
-                    "DhtOpHash {:?} in authored but not yet in integrated",
-                    op_hash
-                );
-                continue;
-            }
-        };
-        let IntegratedDhtOpsValue { op, .. } = op;
->>>>>>> 47dc59f3
         let op = match light_to_op(op, workspace.cas()).await {
             // Ignore StoreEntry ops on private
             Err(DhtOpConvertError::StoreEntryOnPrivate) => continue,
             r => r?,
         };
-
-        // TODO: consider storing basis on AuthoredDhtOpsValue
-        let basis = dht_basis(&op, workspace.cas()).await?;
 
         // For every op publish a request
         // Collect and sort ops by basis
@@ -191,17 +169,9 @@
 #[cfg(test)]
 mod tests {
     use super::*;
-<<<<<<< HEAD
     use crate::{
-        core::{
-            state::dht_op_integration::AuthoredDhtOpsValue,
-            workflow::produce_dht_ops_workflow::dht_op_light::{dht_op_to_light_basis, DhtOpLight},
-        },
+        core::state::dht_op_integration::AuthoredDhtOpsValue,
         fixt::{EntryCreateFixturator, EntryFixturator, EntryUpdateFixturator, LinkAddFixturator},
-=======
-    use crate::fixt::{
-        EntryCreateFixturator, EntryFixturator, EntryUpdateFixturator, LinkAddFixturator,
->>>>>>> 47dc59f3
     };
     use ::fixt::prelude::*;
     use futures::future::FutureExt;
@@ -267,20 +237,11 @@
             let op_hashed = DhtOpHashed::from_content(op.clone()).await;
             // Convert op to DhtOpLight
             let header_hash = HeaderHashed::from_content(Header::LinkAdd(link_add.clone())).await;
-<<<<<<< HEAD
-            let op_light = DhtOpLight::RegisterAddLink(header_hash.as_hash().clone());
+            let op_light = DhtOpLight::RegisterAddLink(
+                header_hash.as_hash().clone(),
+                link_add.base_address.into(),
+            );
             data.push((sig, op_hashed, op_light, header_hash));
-=======
-            let light = IntegratedDhtOpsValue {
-                validation_status: ValidationStatus::Valid,
-                op: DhtOpLight::RegisterAddLink(
-                    header_hash.as_hash().clone(),
-                    link_add.base_address.into(),
-                ),
-                when_integrated: Timestamp::now().into(),
-            };
-            data.push((sig, op_hashed, light, header_hash));
->>>>>>> 47dc59f3
         }
 
         // Create and fill authored ops db in the workspace
@@ -636,52 +597,19 @@
             {
                 let reader = env_ref.reader().unwrap();
                 let mut workspace = PublishDhtOpsWorkspace::new(&reader, &dbs).unwrap();
-<<<<<<< HEAD
-                let (op_hash, light, _, _) = store_element;
-=======
                 let (op_hash, light, _) = store_element;
-                let integration = IntegratedDhtOpsValue {
-                    validation_status: ValidationStatus::Valid,
-                    op: light,
-                    when_integrated: Timestamp::now().into(),
-                };
-                workspace.authored_dht_ops.put(op_hash.clone(), 0).unwrap();
-                // Put DhtOpLight into the integrated db
->>>>>>> 47dc59f3
                 workspace
                     .authored_dht_ops
                     .put(op_hash.clone(), AuthoredDhtOpsValue::from_light(light))
                     .unwrap();
 
-<<<<<<< HEAD
-                let (op_hash, light, _) = store_entry;
-=======
                 let (op_hash, light) = store_entry;
-                let integration = IntegratedDhtOpsValue {
-                    validation_status: ValidationStatus::Valid,
-                    op: light,
-                    when_integrated: Timestamp::now().into(),
-                };
-                workspace.authored_dht_ops.put(op_hash.clone(), 0).unwrap();
-                // Put DhtOpLight into the integrated db
->>>>>>> 47dc59f3
                 workspace
                     .authored_dht_ops
                     .put(op_hash.clone(), AuthoredDhtOpsValue::from_light(light))
                     .unwrap();
 
-<<<<<<< HEAD
-                let (op_hash, light, _, _) = register_replaced_by;
-=======
                 let (op_hash, light, _) = register_replaced_by;
-                let integration = IntegratedDhtOpsValue {
-                    validation_status: ValidationStatus::Valid,
-                    op: light,
-                    when_integrated: Timestamp::now().into(),
-                };
-                workspace.authored_dht_ops.put(op_hash.clone(), 0).unwrap();
-                // Put DhtOpLight into the integrated db
->>>>>>> 47dc59f3
                 workspace
                     .authored_dht_ops
                     .put(op_hash.clone(), AuthoredDhtOpsValue::from_light(light))
