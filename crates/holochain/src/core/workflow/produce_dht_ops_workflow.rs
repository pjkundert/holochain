use super::{error::WorkflowResult, InvokeZomeWorkspace};
use crate::core::queue_consumer::{OneshotWriter, TriggerSender, WorkComplete};
use crate::core::state::{
    dht_op_integration::{AuthoredDhtOpsStore, IntegrationQueueStore, IntegrationQueueValue},
    workspace::{Workspace, WorkspaceResult},
};
use holochain_state::{
    buffer::KvBuf,
    db::{AUTHORED_DHT_OPS, INTEGRATION_QUEUE},
    prelude::{BufferedStore, GetDb, Reader, Writer},
};
use holochain_types::{dht_op::DhtOpHashed, validate::ValidationStatus, TimestampKey};
use tracing::*;

pub mod dht_op_light;

// TODO: #[instrument]
pub async fn produce_dht_ops_workflow(
    mut workspace: ProduceDhtOpsWorkspace<'_>,
    writer: OneshotWriter,
    trigger_integration: &mut TriggerSender,
) -> WorkflowResult<WorkComplete> {
    let complete = produce_dht_ops_workflow_inner(&mut workspace).await?;

    // --- END OF WORKFLOW, BEGIN FINISHER BOILERPLATE ---

    // commit the workspace
    writer
        .with_writer(|writer| workspace.flush_to_txn(writer).expect("TODO"))
        .await?;

    // trigger other workflows
    trigger_integration.trigger();

    Ok(complete)
}

async fn produce_dht_ops_workflow_inner(
    workspace: &mut ProduceDhtOpsWorkspace<'_>,
) -> WorkflowResult<WorkComplete> {
    debug!("Starting dht op workflow");
    let invoke_zome_workspace = &mut workspace.invoke_zome_workspace;
    let all_ops = invoke_zome_workspace
        .source_chain
        .get_incomplete_dht_ops()
        .await?;

    // FIXME:
    // we technically don't need to integrate StoreElement or StoreEntry
    // DhtOps, because we already added that data to our ElementVault
    // during authorship. However, we must publish them.
    for (index, ops) in all_ops {
        for op in ops {
            let (op, hash) = DhtOpHashed::with_data(op).await?.into_inner();
            debug!(?hash);
            workspace.integration_queue.put(
                (TimestampKey::now(), hash.clone()).into(),
                IntegrationQueueValue {
                    validation_status: ValidationStatus::Valid,
                    op,
                },
            )?;
            workspace.authored_dht_ops.put(hash, 0)?;
        }
        // Mark the dht op as complete
        invoke_zome_workspace.source_chain.complete_dht_op(index)?;
    }

    Ok(WorkComplete::Complete)
}

pub struct ProduceDhtOpsWorkspace<'env> {
    pub invoke_zome_workspace: InvokeZomeWorkspace<'env>,
    pub authored_dht_ops: AuthoredDhtOpsStore<'env>,
    pub integration_queue: IntegrationQueueStore<'env>,
}

impl<'env> Workspace<'env> for ProduceDhtOpsWorkspace<'env> {
    fn new(reader: &'env Reader<'env>, db: &impl GetDb) -> WorkspaceResult<Self> {
        let authored_dht_ops = db.get_db(&*AUTHORED_DHT_OPS)?;
        let integration_queue = db.get_db(&*INTEGRATION_QUEUE)?;
        Ok(Self {
            invoke_zome_workspace: InvokeZomeWorkspace::new(reader, db)?,
            authored_dht_ops: KvBuf::new(reader, authored_dht_ops)?,
            integration_queue: KvBuf::new(reader, integration_queue)?,
        })
    }

    fn flush_to_txn(self, writer: &mut Writer) -> WorkspaceResult<()> {
        self.invoke_zome_workspace.flush_to_txn(writer)?;
        self.authored_dht_ops.flush_to_txn(writer)?;
        self.integration_queue.flush_to_txn(writer)?;
        Ok(())
    }
}

#[cfg(test)]
mod tests {
    use super::super::genesis_workflow::tests::fake_genesis;
    use super::*;
    use crate::core::state::{dht_op_integration::IntegrationQueueKey, source_chain::SourceChain};

    use ::fixt::prelude::*;
    use fallible_iterator::FallibleIterator;
    use holo_hash::*;

    use holochain_state::{
        env::{ReadManager, WriteManager},
        test_utils::test_cell_env,
    };
    use holochain_types::{
<<<<<<< HEAD
        dht_op::{produce_ops_from_element, DhtOp, DhtOpHashed},
        header::{builder, EntryType},
=======
        dht_op::{ops_from_element, DhtOp, DhtOpHashed},
>>>>>>> 74836064
        observability, Entry, EntryHashed,
    };
    use holochain_zome_types::{
        entry_def::EntryVisibility,
        header::{builder, EntryType},
    };
    use matches::assert_matches;

    struct TestData {
        app_entry: Box<dyn Iterator<Item = Entry>>,
    }

    impl TestData {
        fn new() -> Self {
            let app_entry =
                Box::new(SerializedBytesFixturator::new(Unpredictable).map(|b| Entry::App(b)));
            Self { app_entry }
        }

        async fn put_fix_entry(
            &mut self,
            source_chain: &mut SourceChain<'_>,
            visibility: EntryVisibility,
        ) -> Vec<DhtOp> {
            let app_entry = self.app_entry.next().unwrap();
            let (app_entry, entry_hash) = EntryHashed::with_data(app_entry).await.unwrap().into();
            let app_entry_type = holochain_types::fixt::AppEntryTypeFixturator::new(visibility)
                .next()
                .unwrap();
            source_chain
                .put(
                    builder::EntryCreate {
                        entry_type: EntryType::App(app_entry_type),
                        entry_hash,
                    },
                    Some(app_entry),
                )
                .await
                .unwrap();
            let element = source_chain
                .get_element(source_chain.chain_head().unwrap())
                .await
                .unwrap()
                .unwrap();
            produce_ops_from_element(&element).unwrap()
        }
    }

    #[tokio::test(threaded_scheduler)]
    async fn elements_produce_ops() {
        observability::test_run().ok();
        let env = test_cell_env();
        let dbs = env.dbs().await;
        let env_ref = env.guard().await;

        // Setup the database and expected data
        let expected: Vec<_> = {
            let reader = env_ref.reader().unwrap();
            let mut td = TestData::new();
            let mut source_chain = ProduceDhtOpsWorkspace::new(&reader, &dbs)
                .unwrap()
                .invoke_zome_workspace
                .source_chain;

            // Add genesis so we can use the source chain
            fake_genesis(&mut source_chain).await.unwrap();
            let headers: Vec<_> = source_chain.iter_back().collect().unwrap();
            // The ops will be created from start to end of the chain
            let headers: Vec<_> = headers.into_iter().rev().collect();
            let mut all_ops = Vec::new();
            // Collect the ops from genesis
            for h in headers {
                let ops = produce_ops_from_element(
                    &source_chain
                        .get_element(h.as_hash())
                        .await
                        .unwrap()
                        .unwrap(),
                )
                .unwrap();
                all_ops.push(ops);
            }

            // Add some entries and collect the expected ops
            for _ in 0..10 as u8 {
                all_ops.push(
                    td.put_fix_entry(&mut source_chain, EntryVisibility::Public)
                        .await,
                );
                all_ops.push(
                    td.put_fix_entry(&mut source_chain, EntryVisibility::Private)
                        .await,
                );
            }

            env_ref
                .with_commit(|writer| source_chain.flush_to_txn(writer))
                .unwrap();

            all_ops.into_iter().flatten().collect()
        };

        // Run the workflow and commit it
        {
            let reader = env_ref.reader().unwrap();
            let mut workspace = ProduceDhtOpsWorkspace::new(&reader, &dbs).unwrap();
            let complete = produce_dht_ops_workflow_inner(&mut workspace)
                .await
                .unwrap();
            assert_matches!(complete, WorkComplete::Complete);
            env_ref
                .with_commit(|writer| workspace.flush_to_txn(writer))
                .unwrap();
        }

        // Pull out the results and check them
        let last_count = {
            let reader = env_ref.reader().unwrap();
            let workspace = ProduceDhtOpsWorkspace::new(&reader, &dbs).unwrap();
            let mut times = Vec::new();
            let results = workspace
                .integration_queue
                .iter()
                .unwrap()
                .map(|(k, v)| {
                    let s = debug_span!("times");
                    let _g = s.enter();
                    let t: (TimestampKey, DhtOpHash) = IntegrationQueueKey::from(k).into();
                    debug!(time = ?t.0);
                    debug!(hash = ?t.1);
                    times.push(t.0);
                    // Check the status is Valid
                    assert_matches!(v.validation_status, ValidationStatus::Valid);
                    Ok(v.op)
                })
                .collect::<Vec<_>>()
                .unwrap();

            // Check that the integration queue is ordered by time
            times.into_iter().fold(None, |last, time| {
                if let Some(lt) = last {
                    // Check they are ordered by time
                    assert!(lt <= time);
                }
                Some(time)
            });

            // Get the authored ops
            let mut authored_results = workspace
                .authored_dht_ops
                .iter()
                .unwrap()
                .map(|(k, v)| {
                    assert_eq!(v, 0);
                    Ok(DhtOpHash::with_pre_hashed(k.to_vec()))
                })
                .collect::<Vec<_>>()
                .unwrap();

            // Check we got all the hashes
            assert_eq!(results, expected);

            // Hash the results
            let mut results_hashed = Vec::new();
            for op in results {
                let (_, hash) = DhtOpHashed::from_content(op).await.into();
                results_hashed.push(hash);
            }

            // authored are in a different order so need to sort
            results_hashed.sort();
            authored_results.sort();
            // Check authored are all there
            assert_eq!(results_hashed, authored_results);
            results_hashed.len()
        };

        // Call the workflow again now the queue should be the same length as last time
        // because no new ops should hav been added
        {
            let reader = env_ref.reader().unwrap();
            let mut workspace = ProduceDhtOpsWorkspace::new(&reader, &dbs).unwrap();
            let complete = produce_dht_ops_workflow_inner(&mut workspace)
                .await
                .unwrap();
            assert_matches!(complete, WorkComplete::Complete);
            env_ref
                .with_commit(|writer| workspace.flush_to_txn(writer))
                .unwrap();
        }

        // Check the lengths are unchanged
        {
            let reader = env_ref.reader().unwrap();
            let workspace = ProduceDhtOpsWorkspace::new(&reader, &dbs).unwrap();
            let count = workspace.integration_queue.iter().unwrap().count().unwrap();
            let authored_count = workspace.authored_dht_ops.iter().unwrap().count().unwrap();

            assert_eq!(last_count, count);
            assert_eq!(last_count, authored_count);
        }
    }
}<|MERGE_RESOLUTION|>--- conflicted
+++ resolved
@@ -109,12 +109,7 @@
         test_utils::test_cell_env,
     };
     use holochain_types::{
-<<<<<<< HEAD
         dht_op::{produce_ops_from_element, DhtOp, DhtOpHashed},
-        header::{builder, EntryType},
-=======
-        dht_op::{ops_from_element, DhtOp, DhtOpHashed},
->>>>>>> 74836064
         observability, Entry, EntryHashed,
     };
     use holochain_zome_types::{
