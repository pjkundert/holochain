--- conflicted
+++ resolved
@@ -38,12 +38,7 @@
     ops: Vec<(holo_hash::DhtOpHash, holochain_types::dht_op::DhtOp)>,
 ) -> WorkflowResult<()> {
     // set up our workspace
-<<<<<<< HEAD
-    let env_ref = state_env.guard();
-    let mut workspace = IncomingDhtOpsWorkspace::new(state_env.clone().into(), &env_ref)?;
-=======
     let mut workspace = IncomingDhtOpsWorkspace::new(state_env.clone().into())?;
->>>>>>> 8f0e3a56
 
     // add incoming ops to the validation limbo
     for (hash, op) in ops {
@@ -74,15 +69,10 @@
 }
 
 impl Workspace for IncomingDhtOpsWorkspace {
-<<<<<<< HEAD
-    fn flush_to_txn(self, writer: &mut Writer) -> WorkspaceResult<()> {
-        self.validation_limbo.0.flush_to_txn(writer)?;
-        self.element_pending.flush_to_txn(writer)?;
-        self.meta_pending.flush_to_txn(writer)?;
-=======
     fn flush_to_txn_ref(&mut self, writer: &mut Writer) -> WorkspaceResult<()> {
         self.validation_limbo.0.flush_to_txn_ref(writer)?;
->>>>>>> 8f0e3a56
+        self.element_pending.flush_to_txn_ref(writer)?;
+        self.meta_pending.flush_to_txn_ref(writer)?;
         Ok(())
     }
 }
@@ -95,14 +85,10 @@
         let db = env.get_db(&*INTEGRATION_LIMBO)?;
         let integration_limbo = KvBufFresh::new(env.clone(), db);
 
-<<<<<<< HEAD
-        let validation_limbo = ValidationLimboStore::new(env.clone(), dbs)?;
+        let validation_limbo = ValidationLimboStore::new(env.clone())?;
 
-        let element_pending = ElementBuf::pending(env.clone(), dbs)?;
-        let meta_pending = MetadataBuf::pending(env, dbs)?;
-=======
-        let validation_limbo = ValidationLimboStore::new(env)?;
->>>>>>> 8f0e3a56
+        let element_pending = ElementBuf::pending(env.clone())?;
+        let meta_pending = MetadataBuf::pending(env)?;
 
         Ok(Self {
             integration_limbo,
@@ -113,7 +99,6 @@
         })
     }
 
-<<<<<<< HEAD
     async fn add_to_pending(&mut self, hash: DhtOpHash, op: DhtOp) -> DhtOpConvertResult<()> {
         let basis = op.dht_basis().await;
         let op_light = op.to_light().await;
@@ -139,9 +124,6 @@
     }
 
     pub fn op_exists(&self, hash: &DhtOpHash) -> DatabaseResult<bool> {
-=======
-    pub async fn op_exists(&self, hash: &DhtOpHash) -> DatabaseResult<bool> {
->>>>>>> 8f0e3a56
         Ok(self.integrated_dht_ops.contains(&hash)?
             || self.integration_limbo.contains(&hash)?
             || self.validation_limbo.contains(&hash)?)
