//! Genesis Workflow: Initialize the source chain with the initial entries:
//! - Dna
//! - AgentValidationPkg
//! - AgentId
//!

// FIXME: understand the details of actually getting the DNA
// FIXME: creating entries in the config db

use super::Workspace;
use super::{Workflow, WorkflowEffects, WorkflowError, WorkflowResult};
use crate::conductor::api::CellConductorApiT;
use crate::core::state::{source_chain::SourceChainBuf, workspace::WorkspaceResult};
use futures::future::FutureExt;
use holochain_state::prelude::*;
use holochain_types::dna::DnaFile;
use holochain_types::prelude::*;
use must_future::MustBoxFuture;

/// The struct which implements the genesis Workflow
pub struct GenesisWorkflow<Api: CellConductorApiT> {
    api: Api,
    dna_file: DnaFile,
    agent_pubkey: AgentPubKey,
    membrane_proof: Option<SerializedBytes>,
}

impl<'env, Api: CellConductorApiT + Send + Sync + 'env> Workflow<'env> for GenesisWorkflow<Api> {
    type Output = ();
    type Workspace = GenesisWorkspace<'env>;
    type Triggers = ();

    fn workflow(
        self,
        mut workspace: Self::Workspace,
    ) -> MustBoxFuture<'env, WorkflowResult<'env, Self>> {
        async {
            let Self {
                api,
                dna_file,
                agent_pubkey,
                membrane_proof,
            } = self;

            // TODO: this is a placeholder for a real DPKI request to show intent
            if api
                .dpki_request("is_agent_pubkey_valid".into(), agent_pubkey.to_string())
                .await
                .map_err(Box::new)?
                == "INVALID"
            {
                return Err(WorkflowError::AgentInvalid(agent_pubkey.clone()));
            }

            workspace
                .source_chain
                .genesis(
                    dna_file.dna_hash().clone(),
                    agent_pubkey.clone(),
                    membrane_proof,
                )
                .await?;

            let fx = WorkflowEffects {
                workspace,
                callbacks: Default::default(),
                signals: Default::default(),
                triggers: (),
            };
            let result = ();

            Ok((result, fx))
        }
        .boxed()
        .into()
    }
}

impl<Api: CellConductorApiT> GenesisWorkflow<Api> {
    pub fn new(
        api: Api,
        dna_file: DnaFile,
        agent_pubkey: AgentPubKey,
        membrane_proof: Option<SerializedBytes>,
    ) -> Self {
        Self {
            api,
            dna_file,
            agent_pubkey,
            membrane_proof,
        }
    }
}

/// The workspace for Genesis
pub struct GenesisWorkspace<'env> {
    source_chain: SourceChainBuf<'env>,
}

impl<'env> GenesisWorkspace<'env> {
    /// Constructor
    #[allow(dead_code)]
    pub fn new(reader: &'env Reader<'env>, dbs: &impl GetDb) -> WorkspaceResult<Self> {
        Ok(Self {
            source_chain: SourceChainBuf::<'env>::new(reader, dbs)?,
        })
    }
}

impl<'env> Workspace<'env> for GenesisWorkspace<'env> {
    fn commit_txn(self, mut writer: Writer) -> WorkspaceResult<()> {
        self.source_chain.flush_to_txn(&mut writer)?;
        writer.commit()?;
        Ok(())
    }
}

#[cfg(test)]
pub mod tests {

    use super::{GenesisWorkflow, GenesisWorkspace};
    use crate::core::workflow::run_workflow;
    use crate::{
        conductor::api::MockCellConductorApi,
        core::{state::source_chain::SourceChain, SourceChainResult},
    };
    use fallible_iterator::FallibleIterator;
    use holo_hash::Hashed;
    use holochain_state::{env::*, test_utils::test_cell_env};
    use holochain_types::{
        observability,
        test_utils::{fake_agent_pubkey_1, fake_dna_file},
        Header,
    };
    use matches::assert_matches;

<<<<<<< HEAD
    pub async fn fake_genesis(source_chain: &mut SourceChain<'_>) -> Header {
        let agent_pubkey = fake_agent_pubkey_1();
        let agent_entry = Entry::Agent(agent_pubkey.clone().into());
=======
    pub async fn fake_genesis<R: Readable>(
        source_chain: &mut SourceChain<'_, R>,
    ) -> SourceChainResult<()> {
>>>>>>> 3f31bbad
        let dna = fake_dna_file("cool dna");
        let dna_hash = dna.dna_hash().clone();
        let agent_pubkey = fake_agent_pubkey_1();

        source_chain.genesis(dna_hash, agent_pubkey, None).await
    }

    #[tokio::test(threaded_scheduler)]
    async fn genesis_initializes_source_chain() -> Result<(), anyhow::Error> {
        observability::test_run()?;
        let arc = test_cell_env();
        let env = arc.guard().await;
        let dbs = arc.dbs().await;
        let dna = fake_dna_file("a");
        let agent_pubkey = fake_agent_pubkey_1();

        {
            let reader = env.reader()?;
            let workspace = GenesisWorkspace::new(&reader, &dbs)?;
            let mut api = MockCellConductorApi::new();
            api.expect_sync_dpki_request()
                .returning(|_, _| Ok("mocked dpki request response".to_string()));
            let workflow = GenesisWorkflow {
                api,
                dna_file: dna.clone(),
                agent_pubkey: agent_pubkey.clone(),
                membrane_proof: None,
            };
            let _: () = run_workflow(arc.clone(), workflow, workspace).await?;
        }

        {
            let reader = env.reader()?;

            let source_chain = SourceChain::new(&reader, &dbs)?;
            assert_eq!(source_chain.agent_pubkey()?, agent_pubkey);
            source_chain.chain_head().expect("chain head should be set");

            let mut iter = source_chain.iter_back();
            let mut headers = Vec::new();

            while let Some(h) = iter.next().unwrap() {
                let (h, _) = h.into_inner();
                let (h, _) = h.into_inner();
                headers.push(h);
            }

            assert_matches!(
                headers.as_slice(),
                [Header::EntryCreate(_), Header::AgentValidationPkg(_), Header::Dna(_)]
            );
        }

        Ok(())
    }
}

/* TODO: make doc-able

Called from:

 - Conductor upon first ACTIVATION of an installed DNA (trace: follow)



Parameters (expected types/structures):

- DNA hash to pull from path to file (or HCHC [FUTURE] )

- AgentID [SEEDLING] (already registered in DeepKey [LEAPFROG])

- Membrane Access Payload (optional invitation code / to validate agent join) [possible for LEAPFROG]



Data X (data & structure) from Store Y:

- Get DNA from HCHC by DNA hash

- or Get DNA from filesystem by filename



----

Functions / Workflows:

- check that agent key is valid [MOCKED dpki] (via real dpki [LEAPFROG])

- retrieve DNA from file path [in the future from HCHC]

- initialize lmdb environment and dbs, save to conductor runtime config.

- commit DNA entry (w/ special enum header with NULL  prev_header)

- commit CapGrant for author (agent key) (w/ normal header)



    fn commit_DNA

    fn produce_header



Examples / Tests / Acceptance Criteria:

- check hash of DNA =



----



Persisted X Changes to Store Y (data & structure):

- source chain HEAD 2 new headers

- CAS commit headers and genesis entries: DNA & Author Capabilities Grant (Agent Key)



- bootstrapped peers from attempt to publish key and join network



Spawned Tasks (don't wait for result -signals/log/tracing=follow):

- ZomeCall:init (for processing app initialization with bridges & networking)

- DHT transforms of genesis entries in CAS



Returned Results (type & structure):

- None
*/<|MERGE_RESOLUTION|>--- conflicted
+++ resolved
@@ -134,15 +134,7 @@
     };
     use matches::assert_matches;
 
-<<<<<<< HEAD
-    pub async fn fake_genesis(source_chain: &mut SourceChain<'_>) -> Header {
-        let agent_pubkey = fake_agent_pubkey_1();
-        let agent_entry = Entry::Agent(agent_pubkey.clone().into());
-=======
-    pub async fn fake_genesis<R: Readable>(
-        source_chain: &mut SourceChain<'_, R>,
-    ) -> SourceChainResult<()> {
->>>>>>> 3f31bbad
+    pub async fn fake_genesis(source_chain: &mut SourceChain<'_>) -> SourceChainResult<()> {
         let dna = fake_dna_file("cool dna");
         let dna_hash = dna.dna_hash().clone();
         let agent_pubkey = fake_agent_pubkey_1();
