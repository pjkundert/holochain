//! The workflow and queue consumer for sys validation

use std::{collections::BinaryHeap, convert::TryInto, sync::Arc};

use super::{
    error::WorkflowError, error::WorkflowResult,
    produce_dht_ops_workflow::dht_op_light::light_to_op, CallZomeWorkspace, CallZomeWorkspaceLock,
};
use crate::{
    conductor::api::CellConductorApiT,
    conductor::entry_def_store::get_entry_def,
<<<<<<< HEAD
    core::present::retrieve_element,
    core::present::retrieve_entry,
    core::present::retrieve_header,
    core::present::DataSource,
    core::present::DbPair,
=======
>>>>>>> 2e7dbedb
    core::ribosome::guest_callback::validate_link::ValidateCreateLinkInvocation,
    core::ribosome::guest_callback::validate_link::ValidateDeleteLinkInvocation,
    core::ribosome::guest_callback::validate_link::ValidateLinkHostAccess,
    core::ribosome::guest_callback::validate_link::ValidateLinkInvocation,
    core::ribosome::guest_callback::validate_link::ValidateLinkResult,
    core::ribosome::wasm_ribosome::WasmRibosome,
    core::ribosome::Invocation,
    core::ribosome::ZomesToInvoke,
    core::state::cascade::Cascade,
    core::{
        queue_consumer::{OneshotWriter, TriggerSender, WorkComplete},
        ribosome::guest_callback::validate::ValidateHostAccess,
        ribosome::guest_callback::validate::ValidateInvocation,
        ribosome::guest_callback::validate::ValidateResult,
        ribosome::RibosomeT,
        state::{
            cascade::DbPair,
            cascade::DbPairMut,
            dht_op_integration::{
                IntegratedDhtOpsStore, IntegrationLimboStore, IntegrationLimboValue,
            },
            element_buf::ElementBuf,
            metadata::MetadataBuf,
            validation_db::{ValidationLimboStatus, ValidationLimboStore, ValidationLimboValue},
            workspace::{Workspace, WorkspaceResult},
        },
        validation::DhtOpOrder,
        validation::OrderedOp,
    },
};
use error::AppValidationResult;
pub use error::*;
use fallible_iterator::FallibleIterator;
use holo_hash::DhtOpHash;
use holochain_p2p::{HolochainP2pCell, HolochainP2pCellT};
use holochain_state::{
    buffer::{BufferedStore, KvBufFresh},
    db::{INTEGRATED_DHT_OPS, INTEGRATION_LIMBO},
    fresh_reader,
    prelude::*,
};
use holochain_types::{
<<<<<<< HEAD
    dht_op::DhtOp, dht_op::DhtOpLight, dna::zome::Zome, dna::DnaFile, test_utils::which_agent,
=======
    dht_op::DhtOp, dna::zome::Zome, dna::DnaFile, test_utils::which_agent,
>>>>>>> 2e7dbedb
    validate::ValidationStatus, Entry, HeaderHashed, Timestamp,
};
use holochain_zome_types::{
    element::Element,
    element::SignedHeaderHashed,
    entry_def::EntryDefId,
    header::AppEntryType,
    header::EntryType,
    header::{CreateLink, DeleteLink, ZomeId},
    validate::RequiredValidationPackage,
    validate::ValidationPackage,
    zome::ZomeName,
    Header,
};
use tracing::*;
pub use types::Outcome;

#[cfg(test)]
mod tests;

mod error;
mod types;

#[instrument(skip(workspace, writer, trigger_integration, conductor_api, network))]
pub async fn app_validation_workflow(
    mut workspace: AppValidationWorkspace,
    writer: OneshotWriter,
    trigger_integration: &mut TriggerSender,
    conductor_api: impl CellConductorApiT,
    network: HolochainP2pCell,
) -> WorkflowResult<WorkComplete> {
    let complete = app_validation_workflow_inner(&mut workspace, conductor_api, &network).await?;
    // --- END OF WORKFLOW, BEGIN FINISHER BOILERPLATE ---

    // commit the workspace
    writer.with_writer(|writer| Ok(workspace.flush_to_txn(writer)?))?;

    // trigger other workflows
    trigger_integration.trigger();

    Ok(complete)
}
async fn app_validation_workflow_inner(
    workspace: &mut AppValidationWorkspace,
    conductor_api: impl CellConductorApiT,
    network: &HolochainP2pCell,
) -> WorkflowResult<WorkComplete> {
    let env = workspace.validation_limbo.env().clone();

    // Drain the ops into a sorted binary heap
    let sorted_ops: BinaryHeap<std::cmp::Reverse<OrderedOp<ValidationLimboValue>>> =
        fresh_reader!(env, |r| {
            let validation_limbo = &mut workspace.validation_limbo;
            let element_pending = &workspace.element_pending;

            let sorted_ops: Result<
                BinaryHeap<std::cmp::Reverse<OrderedOp<ValidationLimboValue>>>,
                WorkflowError,
            > = validation_limbo
                .drain_iter_filter(&r, |(_, vlv)| {
                    match vlv.status {
                        // We only want sys validated or awaiting app dependency ops
                        ValidationLimboStatus::SysValidated
                        | ValidationLimboStatus::AwaitingAppDeps(_) => Ok(true),
                        ValidationLimboStatus::Pending
                        | ValidationLimboStatus::AwaitingSysDeps(_) => Ok(false),
                    }
                })?
                .map_err(WorkflowError::from)
                .map(|vlv| {
                    // Sort the ops into a min-heap
                    let op = light_to_op(vlv.op.clone(), element_pending)?;

                    let hash = DhtOpHash::with_data_sync(&op);
                    let order = DhtOpOrder::from(&op);
                    let v = OrderedOp {
                        order,
                        hash,
                        op,
                        value: vlv,
                    };
                    // We want a min-heap
                    Ok(std::cmp::Reverse(v))
                })
                .iterator()
                .collect();
            sorted_ops
        })?;

    // Validate all the ops
    for so in sorted_ops {
        let OrderedOp {
            hash,
            op,
            value: mut vlv,
            ..
        } = so.0;

        match &vlv.status {
            ValidationLimboStatus::AwaitingAppDeps(_) | ValidationLimboStatus::SysValidated => {
                // Validate this op
                let outcome = validate_op(op.clone(), &conductor_api, workspace, &network)
                    .await
                    // Get the outcome or return the error
                    .or_else(|outcome_or_err| outcome_or_err.try_into())?;

                match outcome {
                    Outcome::Accepted => {
                        let iv = IntegrationLimboValue {
                            validation_status: ValidationStatus::Valid,
                            op: vlv.op,
                        };
                        workspace.put_int_limbo(hash, iv, op)?;
                    }
                    Outcome::AwaitingDeps(deps) => {
                        vlv.status = ValidationLimboStatus::AwaitingAppDeps(deps);
                        workspace.put_val_limbo(hash, vlv)?;
                    }
                    Outcome::Rejected(_) => {
                        let iv = IntegrationLimboValue {
                            op: vlv.op,
                            validation_status: ValidationStatus::Rejected,
                        };
                        workspace.put_int_limbo(hash, iv, op)?;
                    }
                }
            }
            _ => unreachable!("Should not contain any other status"),
        }
    }
    Ok(WorkComplete::Complete)
}

fn to_zome_name(zomes_to_invoke: ZomesToInvoke) -> AppValidationResult<ZomeName> {
    match zomes_to_invoke {
        ZomesToInvoke::All => Err(AppValidationError::LinkMultipleZomes),
        ZomesToInvoke::One(zn) => Ok(zn),
    }
}

async fn validate_op(
    op: DhtOp,
    conductor_api: &impl CellConductorApiT,
    workspace: &mut AppValidationWorkspace,
    network: &HolochainP2pCell,
) -> AppValidationOutcome<Outcome> {
    // Get the workspace for the validation calls
    let workspace_lock = workspace.validation_workspace();

    // Create the element
    let element = get_element(op)?;

    // Check for caps
    check_for_caps(&element)?;

    // Get the dna file
    let dna_file = { conductor_api.get_this_dna().await };
    let dna_file =
        dna_file.ok_or_else(|| AppValidationError::DnaMissing(conductor_api.cell_id().clone()))?;

<<<<<<< HEAD
    // Get the app entry type if there is one
    let mut data_source = workspace.data_source(network);
    let app_entry_type = get_app_entry_type(&element, &mut data_source, dependencies).await?;

    // Get the validation package
    let validation_package = get_validation_package(&app_entry_type, &dna_file, conductor_api).await?;

    let zomes_to_invoke =
        get_zomes_to_invoke(&element, &dna_file, &mut data_source, dependencies).await?;
=======
    // Get the EntryDefId associated with this Element if there is one
    let entry_def_id = {
        let cascade = workspace.full_cascade(network.clone());
        get_associated_entry_def_id(&element, &dna_file, conductor_api, cascade).await?
    };

    // Get the zome names
    let zomes_to_invoke = get_zomes_to_invoke(&element, &dna_file, workspace, network).await?;
>>>>>>> 2e7dbedb

    // Create the ribosome
    let ribosome = WasmRibosome::new(dna_file);

    let outcome = match element.header() {
        Header::DeleteLink(delete_link) => {
            let zome_name = to_zome_name(zomes_to_invoke)?;
            // Run the link validation
            run_delete_link_validation_callback(
                zome_name,
                delete_link.clone(),
                &ribosome,
                workspace_lock.clone(),
                network.clone(),
            )?
        }
        Header::CreateLink(link_add) => {
            // Get the base and target for this link
            let mut cascade = workspace.full_cascade(network.clone());
            let base = cascade
                .retrieve_entry(link_add.base_address.clone(), Default::default())
                .await?
                .map(|e| e.into_content())
                .ok_or_else(|| Outcome::awaiting(&link_add.base_address))?;
            let target = cascade
                .retrieve_entry(link_add.target_address.clone(), Default::default())
                .await?
                .map(|e| e.into_content())
                .ok_or_else(|| Outcome::awaiting(&link_add.target_address))?;

            let link_add = Arc::new(link_add.clone());
            let base = Arc::new(base);
            let target = Arc::new(target);

            let zome_name = to_zome_name(zomes_to_invoke)?;

            // Run the link validation
            run_create_link_validation_callback(
                zome_name,
                link_add,
                base,
                target,
                &ribosome,
                workspace_lock.clone(),
                network.clone(),
            )?
        }
        _ => {
            // Element

            // Call the callback
            let element = Arc::new(element);
            let validation_package = validation_package.map(|vp| Arc::new(vp));
            // Call the element validation
            run_validation_callback(
                zomes_to_invoke,
                element,
<<<<<<< HEAD
                validation_package.clone(),
=======
                entry_def_id,
>>>>>>> 2e7dbedb
                &ribosome,
                workspace_lock.clone(),
                network.clone(),
            )?
        }
    };
    if let Outcome::AwaitingDeps(_) | Outcome::Rejected(_) = &outcome {
        warn!(
            agent = %which_agent(conductor_api.cell_id().agent_pubkey()),
            msg = "DhtOp has failed app validation",
            outcome = ?outcome,
        );
    }

    Ok(outcome)
}

/// Get the [EntryDefId] associated with this
/// element if there is one.
///
/// Create and Update will get the id from
/// the AppEntryType on their header.
///
/// Delete will get the id from the
/// header on the `deletes_address` field.
///
/// Other header types will None.
pub async fn get_associated_entry_def_id(
    element: &Element,
    dna_file: &DnaFile,
    conductor_api: &impl CellConductorApiT,
    cascade: Cascade<'_>,
) -> AppValidationOutcome<Option<EntryDefId>> {
    match get_app_entry_type(element, cascade).await? {
        Some(aet) => {
            let zome = get_zome_info(&aet, dna_file)?.1.clone();
            Ok(get_entry_def(&aet, zome, dna_file, conductor_api)
                .await?
                .map(|ed| ed.id))
        }
        None => Ok(None),
    }
}

/// Get the element from the op or
/// return accepted because we don't app
/// validate this op.
fn get_element(op: DhtOp) -> AppValidationOutcome<Element> {
    match op {
        DhtOp::RegisterAgentActivity(_, _) => Outcome::accepted(),
        DhtOp::StoreElement(s, h, e) => match h {
            Header::Delete(_) | Header::CreateLink(_) | Header::DeleteLink(_) => Ok(Element::new(
                SignedHeaderHashed::with_presigned(HeaderHashed::from_content_sync(h), s),
                None,
            )),
            Header::Update(_) | Header::Create(_) => Ok(Element::new(
                SignedHeaderHashed::with_presigned(HeaderHashed::from_content_sync(h), s),
                e.map(|e| *e),
            )),
            _ => Outcome::accepted(),
        },
        DhtOp::StoreEntry(s, h, e) => Ok(Element::new(
            SignedHeaderHashed::with_presigned(HeaderHashed::from_content_sync(h.into()), s),
            Some(*e),
        )),
        DhtOp::RegisterUpdatedBy(s, h, e) => Ok(Element::new(
            SignedHeaderHashed::with_presigned(HeaderHashed::from_content_sync(h.into()), s),
            e.map(|e| *e),
        )),
        DhtOp::RegisterDeletedEntryHeader(s, h) => Ok(Element::new(
            SignedHeaderHashed::with_presigned(HeaderHashed::from_content_sync(h.into()), s),
            None,
        )),
        DhtOp::RegisterDeletedBy(s, h) => Ok(Element::new(
            SignedHeaderHashed::with_presigned(HeaderHashed::from_content_sync(h.into()), s),
            None,
        )),
        DhtOp::RegisterAddLink(s, h) => Ok(Element::new(
            SignedHeaderHashed::with_presigned(HeaderHashed::from_content_sync(h.into()), s),
            None,
        )),
        DhtOp::RegisterRemoveLink(s, h) => Ok(Element::new(
            SignedHeaderHashed::with_presigned(HeaderHashed::from_content_sync(h.into()), s),
            None,
        )),
    }
}

/// Check for capability headers
/// and exit as we don't want to validate them
fn check_for_caps(element: &Element) -> AppValidationOutcome<()> {
    match element.header().entry_type() {
        Some(EntryType::CapClaim) | Some(EntryType::CapGrant) => Outcome::accepted(),
        _ => Ok(()),
    }
}

/// Get the zome name from the app entry type
/// or get all zome names.
async fn get_zomes_to_invoke(
    element: &Element,
    dna_file: &DnaFile,
    workspace: &mut AppValidationWorkspace,
    network: &HolochainP2pCell,
) -> AppValidationOutcome<ZomesToInvoke> {
    let aet = {
        let cascade = workspace.full_cascade(network.clone());
        get_app_entry_type(element, cascade).await?
    };
    match aet {
        Some(aet) => Ok(ZomesToInvoke::One(get_zome_name(&aet, &dna_file)?)),
        None => match element.header() {
            Header::CreateLink(_) | Header::DeleteLink(_) => {
                get_link_zome(element, dna_file, workspace, network).await
            }
            _ => Ok(ZomesToInvoke::All),
        },
    }
}

fn get_zome_info<'a>(
    entry_type: &AppEntryType,
    dna_file: &'a DnaFile,
) -> AppValidationResult<&'a (ZomeName, Zome)> {
    let zome_index = u8::from(entry_type.zome_id()) as usize;
    Ok(dna_file
        .dna()
        .zomes
        .get(zome_index)
        .ok_or_else(|| AppValidationError::ZomeId(entry_type.zome_id()))?)
}

fn get_zome_name(entry_type: &AppEntryType, dna_file: &DnaFile) -> AppValidationResult<ZomeName> {
    zome_id_to_zome_name(entry_type.zome_id(), dna_file)
}

fn zome_id_to_zome_name(zome_id: ZomeId, dna_file: &DnaFile) -> AppValidationResult<ZomeName> {
    let zome_index = u8::from(zome_id) as usize;
    Ok(dna_file
        .dna()
        .zomes
        .get(zome_index)
        .ok_or_else(|| AppValidationError::ZomeId(zome_id))?
        .0
        .clone())
}

/// Either get the app entry type
/// from this entry or from the dependency.
async fn get_app_entry_type(
    element: &Element,
    cascade: Cascade<'_>,
) -> AppValidationOutcome<Option<AppEntryType>> {
    match element.header().entry_data() {
        Some((_, et)) => match et.clone() {
            EntryType::App(aet) => Ok(Some(aet)),
            EntryType::AgentPubKey | EntryType::CapClaim | EntryType::CapGrant => Ok(None),
        },
        None => get_app_entry_type_from_dep(element, cascade).await,
    }
}

async fn get_link_zome(
    element: &Element,
    dna_file: &DnaFile,
    workspace: &mut AppValidationWorkspace,
    network: &HolochainP2pCell,
) -> AppValidationOutcome<ZomesToInvoke> {
    match element.header() {
        Header::CreateLink(cl) => {
            let zome_name = zome_id_to_zome_name(cl.zome_id, dna_file)?;
            Ok(ZomesToInvoke::One(zome_name))
        }
        Header::DeleteLink(dl) => {
            let mut cascade = workspace.full_cascade(network.clone());
            let shh = cascade
                .retrieve_header(dl.link_add_address.clone(), Default::default())
                .await?
                .ok_or_else(|| Outcome::awaiting(&dl.link_add_address))?;

            match shh.header() {
                Header::CreateLink(cl) => {
                    let zome_name = zome_id_to_zome_name(cl.zome_id, dna_file)?;
                    Ok(ZomesToInvoke::One(zome_name))
                }
                // The header that was found was the wrong type
                // so lets try again.
                _ => Err(Outcome::awaiting(&dl.link_add_address)),
            }
        }
        _ => unreachable!(),
    }
}

/// Retrieve the dependency and extract
/// the app entry type so we know which zome to call
async fn get_app_entry_type_from_dep(
    element: &Element,
    mut cascade: Cascade<'_>,
) -> AppValidationOutcome<Option<AppEntryType>> {
    match element.header() {
        Header::Delete(ed) => {
            let el = cascade
                .retrieve(ed.deletes_address.clone().into(), Default::default())
                .await?
                .ok_or_else(|| Outcome::awaiting(&ed.deletes_address))?;
            Ok(extract_app_type(&el))
        }
        _ => Ok(None),
    }
}

fn extract_app_type(element: &Element) -> Option<AppEntryType> {
    element
        .header()
        .entry_data()
        .and_then(|(_, entry_type)| match entry_type {
            EntryType::App(aet) => Some(aet.clone()),
            _ => None,
        })
}

/// Get the validation package based on
/// the requirements set by the AppEntryType
async fn get_validation_package(
    app_entry_type: &Option<AppEntryType>,
    dna_file: &DnaFile,
    conductor_api: &impl CellConductorApiT,
) -> AppValidationResult<Option<ValidationPackage>> {
    match app_entry_type {
        Some(aet) => {
            let zome = get_zome_info(aet, dna_file)?.1.clone();
            let entry_def = get_entry_def(aet, zome, dna_file, conductor_api).await?;
            Ok(entry_def.and_then(|ed| {
                match ed.required_validation_package {
                    // Only needs the element
                    RequiredValidationPackage::Element => None,
                    RequiredValidationPackage::Chain(_) => todo!(),
                    RequiredValidationPackage::Full => todo!(),
                }
            }))
        }
        None => {
            // Not an entry type so no package
            Ok(None)
        }
    }
}

fn get_zome_info<'a>(
    entry_type: &AppEntryType,
    dna_file: &'a DnaFile,
) -> AppValidationResult<&'a (ZomeName, Zome)> {
    let zome_index = u8::from(entry_type.zome_id()) as usize;
    Ok(dna_file
        .dna()
        .zomes
        .get(zome_index)
        .ok_or_else(|| AppValidationError::ZomeId(entry_type.zome_id().clone()))?)
}

pub fn run_validation_callback(
    zomes_to_invoke: ZomesToInvoke,
    element: Arc<Element>,
<<<<<<< HEAD
    validation_package: Option<Arc<ValidationPackage>>,
=======
    entry_def_id: Option<EntryDefId>,
>>>>>>> 2e7dbedb
    ribosome: &impl RibosomeT,
    workspace_lock: CallZomeWorkspaceLock,
    network: HolochainP2pCell,
) -> AppValidationResult<Outcome> {
    let validate: ValidateResult = ribosome.run_validate(
        ValidateHostAccess::new(workspace_lock, network),
        ValidateInvocation {
            zomes_to_invoke,
            element,
<<<<<<< HEAD
            validation_package,
=======
            entry_def_id,
>>>>>>> 2e7dbedb
        },
    )?;
    match validate {
        ValidateResult::Valid => Ok(Outcome::Accepted),
        ValidateResult::Invalid(reason) => Ok(Outcome::Rejected(reason)),
        ValidateResult::UnresolvedDependencies(hashes) => Ok(Outcome::AwaitingDeps(hashes)),
    }
}

pub fn run_create_link_validation_callback(
    zome_name: ZomeName,
    link_add: Arc<CreateLink>,
    base: Arc<Entry>,
    target: Arc<Entry>,
    ribosome: &impl RibosomeT,
    workspace_lock: CallZomeWorkspaceLock,
    network: HolochainP2pCell,
) -> AppValidationResult<Outcome> {
    let invocation = ValidateCreateLinkInvocation {
        zome_name,
        link_add,
        base,
        target,
    };
    let invocation = ValidateLinkInvocation::<ValidateCreateLinkInvocation>::new(invocation);
    run_link_validation_callback(invocation, ribosome, workspace_lock, network)
}

pub fn run_delete_link_validation_callback(
    zome_name: ZomeName,
    delete_link: DeleteLink,
    ribosome: &impl RibosomeT,
    workspace_lock: CallZomeWorkspaceLock,
    network: HolochainP2pCell,
) -> AppValidationResult<Outcome> {
    let invocation = ValidateDeleteLinkInvocation {
        zome_name,
        delete_link,
    };
    let invocation = ValidateLinkInvocation::<ValidateDeleteLinkInvocation>::new(invocation);
    run_link_validation_callback(invocation, ribosome, workspace_lock, network)
}

pub fn run_link_validation_callback<I: Invocation + 'static>(
    invocation: ValidateLinkInvocation<I>,
    ribosome: &impl RibosomeT,
    workspace_lock: CallZomeWorkspaceLock,
    network: HolochainP2pCell,
) -> AppValidationResult<Outcome> {
    let access = ValidateLinkHostAccess::new(workspace_lock, network);
    let validate = ribosome.run_validate_link(access, invocation)?;
    match validate {
        ValidateLinkResult::Valid => Ok(Outcome::Accepted),
        ValidateLinkResult::Invalid(reason) => Ok(Outcome::Rejected(reason)),
        ValidateLinkResult::UnresolvedDependencies(hashes) => Ok(Outcome::AwaitingDeps(hashes)),
    }
}

pub struct AppValidationWorkspace {
    pub integrated_dht_ops: IntegratedDhtOpsStore,
    pub integration_limbo: IntegrationLimboStore,
    pub validation_limbo: ValidationLimboStore,
    // Integrated data
    pub element_vault: ElementBuf,
    pub meta_vault: MetadataBuf,
    // Data pending validation
    pub element_pending: ElementBuf<PendingPrefix>,
    pub meta_pending: MetadataBuf<PendingPrefix>,
    // Read only rejected store for finding dependency data
    pub element_rejected: ElementBuf<RejectedPrefix>,
    pub meta_rejected: MetadataBuf<RejectedPrefix>,
    // Cached data
    pub element_cache: ElementBuf,
    pub meta_cache: MetadataBuf,
    pub call_zome_workspace_lock: Option<CallZomeWorkspaceLock>,
}

impl AppValidationWorkspace {
    pub fn new(env: EnvironmentRead) -> WorkspaceResult<Self> {
        let db = env.get_db(&*INTEGRATED_DHT_OPS)?;
        let integrated_dht_ops = KvBufFresh::new(env.clone(), db);
        let db = env.get_db(&*INTEGRATION_LIMBO)?;
        let integration_limbo = KvBufFresh::new(env.clone(), db);

        let validation_limbo = ValidationLimboStore::new(env.clone())?;

        let element_vault = ElementBuf::vault(env.clone(), false)?;
        let meta_vault = MetadataBuf::vault(env.clone())?;
        let element_cache = ElementBuf::cache(env.clone())?;
        let meta_cache = MetadataBuf::cache(env.clone())?;

        let element_pending = ElementBuf::pending(env.clone())?;
        let meta_pending = MetadataBuf::pending(env.clone())?;

        // TODO: We probably want to use the app validation workspace instead of the call zome workspace
        // but we don't have a lock for that.
        // If we decide to allow app validation callbacks to be able to get dependencies from the
        // pending / judged stores then this will be needed as well.
        let call_zome_workspace = CallZomeWorkspace::new(env.clone())?;
        let call_zome_workspace_lock = Some(CallZomeWorkspaceLock::new(call_zome_workspace));

        // READ ONLY
        let element_rejected = ElementBuf::rejected(env.clone())?;
        let meta_rejected = MetadataBuf::rejected(env)?;

        Ok(Self {
            integrated_dht_ops,
            integration_limbo,
            validation_limbo,
            element_vault,
            meta_vault,
            element_pending,
            meta_pending,
            element_rejected,
            meta_rejected,
            element_cache,
            meta_cache,
            call_zome_workspace_lock,
        })
    }

    fn validation_workspace(&self) -> CallZomeWorkspaceLock {
        self.call_zome_workspace_lock
            .clone()
            .expect("Tried to use the validation workspace after it was flushed")
    }

    fn put_val_limbo(
        &mut self,
        hash: DhtOpHash,
        mut vlv: ValidationLimboValue,
    ) -> WorkflowResult<()> {
        vlv.last_try = Some(Timestamp::now());
        vlv.num_tries += 1;
        self.validation_limbo.put(hash, vlv)?;
        Ok(())
    }

    #[tracing::instrument(skip(self, hash))]
    fn put_int_limbo(
        &mut self,
        hash: DhtOpHash,
        iv: IntegrationLimboValue,
        op: DhtOp,
    ) -> WorkflowResult<()> {
        self.integration_limbo.put(hash, iv)?;
        Ok(())
    }

    /// Get a cascade over all local databases and the network
    fn full_cascade<Network: HolochainP2pCellT>(
        &mut self,
        network: Network,
    ) -> Cascade<'_, Network> {
        let integrated_data = DbPair {
            element: &self.element_vault,
            meta: &self.meta_vault,
        };
        let pending_data = DbPair {
            element: &self.element_pending,
            meta: &self.meta_pending,
        };
        let rejected_data = DbPair {
            element: &self.element_rejected,
            meta: &self.meta_rejected,
        };
        let cache_data = DbPairMut {
            element: &mut self.element_cache,
            meta: &mut self.meta_cache,
        };
        Cascade::empty()
            .with_integrated(integrated_data)
            .with_pending(pending_data)
            .with_cache(cache_data)
            .with_rejected(rejected_data)
            .with_network(network)
    }
}

impl Workspace for AppValidationWorkspace {
    fn flush_to_txn_ref(&mut self, writer: &mut Writer) -> WorkspaceResult<()> {
        self.validation_limbo.0.flush_to_txn_ref(writer)?;
        self.integration_limbo.flush_to_txn_ref(writer)?;
        self.element_pending.flush_to_txn_ref(writer)?;
        self.meta_pending.flush_to_txn_ref(writer)?;

        // Need to flush the call zome workspace because of the cache.
        // TODO: If cache becomes a separate env then remove this
        if let Some(czws) = self
            .call_zome_workspace_lock
            .take()
            .and_then(|o| Arc::try_unwrap(o.into_inner()).ok())
        {
            let mut czws: CallZomeWorkspace = czws.into_inner();
            czws.flush_to_txn_ref(writer)?;
        }
        Ok(())
    }
}<|MERGE_RESOLUTION|>--- conflicted
+++ resolved
@@ -9,14 +9,6 @@
 use crate::{
     conductor::api::CellConductorApiT,
     conductor::entry_def_store::get_entry_def,
-<<<<<<< HEAD
-    core::present::retrieve_element,
-    core::present::retrieve_entry,
-    core::present::retrieve_header,
-    core::present::DataSource,
-    core::present::DbPair,
-=======
->>>>>>> 2e7dbedb
     core::ribosome::guest_callback::validate_link::ValidateCreateLinkInvocation,
     core::ribosome::guest_callback::validate_link::ValidateDeleteLinkInvocation,
     core::ribosome::guest_callback::validate_link::ValidateLinkHostAccess,
@@ -59,16 +51,13 @@
     prelude::*,
 };
 use holochain_types::{
-<<<<<<< HEAD
-    dht_op::DhtOp, dht_op::DhtOpLight, dna::zome::Zome, dna::DnaFile, test_utils::which_agent,
-=======
     dht_op::DhtOp, dna::zome::Zome, dna::DnaFile, test_utils::which_agent,
->>>>>>> 2e7dbedb
     validate::ValidationStatus, Entry, HeaderHashed, Timestamp,
 };
 use holochain_zome_types::{
     element::Element,
     element::SignedHeaderHashed,
+    entry_def::EntryDef,
     entry_def::EntryDefId,
     header::AppEntryType,
     header::EntryType,
@@ -224,26 +213,20 @@
     let dna_file =
         dna_file.ok_or_else(|| AppValidationError::DnaMissing(conductor_api.cell_id().clone()))?;
 
-<<<<<<< HEAD
-    // Get the app entry type if there is one
-    let mut data_source = workspace.data_source(network);
-    let app_entry_type = get_app_entry_type(&element, &mut data_source, dependencies).await?;
+    // Get the EntryDefId associated with this Element if there is one
+    let entry_def = {
+        let cascade = workspace.full_cascade(network.clone());
+        get_associated_entry_def(&element, &dna_file, conductor_api, cascade).await?
+    };
 
     // Get the validation package
-    let validation_package = get_validation_package(&app_entry_type, &dna_file, conductor_api).await?;
-
-    let zomes_to_invoke =
-        get_zomes_to_invoke(&element, &dna_file, &mut data_source, dependencies).await?;
-=======
+    let validation_package = get_validation_package(&entry_def).await?;
+
     // Get the EntryDefId associated with this Element if there is one
-    let entry_def_id = {
-        let cascade = workspace.full_cascade(network.clone());
-        get_associated_entry_def_id(&element, &dna_file, conductor_api, cascade).await?
-    };
+    let entry_def_id = entry_def.map(|ed| ed.id);
 
     // Get the zome names
     let zomes_to_invoke = get_zomes_to_invoke(&element, &dna_file, workspace, network).await?;
->>>>>>> 2e7dbedb
 
     // Create the ribosome
     let ribosome = WasmRibosome::new(dna_file);
@@ -296,16 +279,13 @@
 
             // Call the callback
             let element = Arc::new(element);
-            let validation_package = validation_package.map(|vp| Arc::new(vp));
+            let validation_package = validation_package.map(Arc::new);
             // Call the element validation
-            run_validation_callback(
+            run_validation_callback_inner(
                 zomes_to_invoke,
                 element,
-<<<<<<< HEAD
-                validation_package.clone(),
-=======
+                validation_package,
                 entry_def_id,
->>>>>>> 2e7dbedb
                 &ribosome,
                 workspace_lock.clone(),
                 network.clone(),
@@ -323,28 +303,26 @@
     Ok(outcome)
 }
 
-/// Get the [EntryDefId] associated with this
+/// Get the [EntryDef] associated with this
 /// element if there is one.
 ///
-/// Create and Update will get the id from
+/// Create and Update will get the def from
 /// the AppEntryType on their header.
 ///
-/// Delete will get the id from the
+/// Delete will get the def from the
 /// header on the `deletes_address` field.
 ///
 /// Other header types will None.
-pub async fn get_associated_entry_def_id(
+async fn get_associated_entry_def(
     element: &Element,
     dna_file: &DnaFile,
     conductor_api: &impl CellConductorApiT,
     cascade: Cascade<'_>,
-) -> AppValidationOutcome<Option<EntryDefId>> {
+) -> AppValidationOutcome<Option<EntryDef>> {
     match get_app_entry_type(element, cascade).await? {
         Some(aet) => {
             let zome = get_zome_info(&aet, dna_file)?.1.clone();
-            Ok(get_entry_def(&aet, zome, dna_file, conductor_api)
-                .await?
-                .map(|ed| ed.id))
+            Ok(get_entry_def(&aet, zome, dna_file, conductor_api).await?)
         }
         None => Ok(None),
     }
@@ -531,50 +509,68 @@
 /// Get the validation package based on
 /// the requirements set by the AppEntryType
 async fn get_validation_package(
-    app_entry_type: &Option<AppEntryType>,
-    dna_file: &DnaFile,
+    entry_def: &Option<EntryDef>,
+) -> AppValidationResult<Option<ValidationPackage>> {
+    match entry_def {
+        Some(entry_def) => {
+            Ok(match entry_def.required_validation_package {
+                // Only needs the element
+                RequiredValidationPackage::Element => None,
+                RequiredValidationPackage::Chain(_) => {
+                    todo!("Implement getting the sub chain validation package")
+                }
+                RequiredValidationPackage::Full => todo!("Implement getting the full chain"),
+            })
+        }
+        None => {
+            // Not an entry header type so no package
+            Ok(None)
+        }
+    }
+}
+
+pub async fn run_validation_callback_direct(
+    zome_name: ZomeName,
+    element: Element,
+    ribosome: &impl RibosomeT,
+    workspace_lock: CallZomeWorkspaceLock,
+    network: HolochainP2pCell,
     conductor_api: &impl CellConductorApiT,
-) -> AppValidationResult<Option<ValidationPackage>> {
-    match app_entry_type {
-        Some(aet) => {
-            let zome = get_zome_info(aet, dna_file)?.1.clone();
-            let entry_def = get_entry_def(aet, zome, dna_file, conductor_api).await?;
-            Ok(entry_def.and_then(|ed| {
-                match ed.required_validation_package {
-                    // Only needs the element
-                    RequiredValidationPackage::Element => None,
-                    RequiredValidationPackage::Chain(_) => todo!(),
-                    RequiredValidationPackage::Full => todo!(),
-                }
-            }))
-        }
-        None => {
-            // Not an entry type so no package
-            Ok(None)
-        }
-    }
-}
-
-fn get_zome_info<'a>(
-    entry_type: &AppEntryType,
-    dna_file: &'a DnaFile,
-) -> AppValidationResult<&'a (ZomeName, Zome)> {
-    let zome_index = u8::from(entry_type.zome_id()) as usize;
-    Ok(dna_file
-        .dna()
-        .zomes
-        .get(zome_index)
-        .ok_or_else(|| AppValidationError::ZomeId(entry_type.zome_id().clone()))?)
-}
-
-pub fn run_validation_callback(
+) -> AppValidationResult<Outcome> {
+    let outcome = {
+        let mut workspace = workspace_lock.write().await;
+        let cascade = workspace.cascade(network.clone());
+        get_associated_entry_def(&element, ribosome.dna_file(), conductor_api, cascade).await
+    };
+
+    // The outcome could be awaiting a dependency to get the entry def
+    // so we need to check that here and exit early if that is the case
+    let entry_def = match outcome {
+        Ok(ed) => ed,
+        Err(outcome) => return outcome.try_into(),
+    };
+
+    let validation_package = get_validation_package(&entry_def).await?.map(Arc::new);
+    let entry_def_id = entry_def.map(|ed| ed.id);
+
+    let element = Arc::new(element);
+
+    run_validation_callback_inner(
+        ZomesToInvoke::One(zome_name),
+        element,
+        validation_package,
+        entry_def_id,
+        ribosome,
+        workspace_lock,
+        network,
+    )
+}
+
+fn run_validation_callback_inner(
     zomes_to_invoke: ZomesToInvoke,
     element: Arc<Element>,
-<<<<<<< HEAD
     validation_package: Option<Arc<ValidationPackage>>,
-=======
     entry_def_id: Option<EntryDefId>,
->>>>>>> 2e7dbedb
     ribosome: &impl RibosomeT,
     workspace_lock: CallZomeWorkspaceLock,
     network: HolochainP2pCell,
@@ -584,11 +580,8 @@
         ValidateInvocation {
             zomes_to_invoke,
             element,
-<<<<<<< HEAD
             validation_package,
-=======
             entry_def_id,
->>>>>>> 2e7dbedb
         },
     )?;
     match validate {
