--- conflicted
+++ resolved
@@ -3,6 +3,7 @@
 };
 use crate::conductor::api::CellConductorApiT;
 use crate::conductor::interface::SignalBroadcaster;
+use crate::core::ribosome::ZomeCallInvocation;
 use crate::core::ribosome::{error::RibosomeError, ZomesToInvoke};
 use crate::core::ribosome::{error::RibosomeResult, RibosomeT, ZomeCallHostAccess};
 use crate::core::state::metadata::MetadataBufT;
@@ -15,7 +16,6 @@
         source_chain::SourceChain, workspace::WorkspaceResult,
     },
 };
-use crate::{conductor::api::CellConductorApiT, core::ribosome::ZomeCallInvocation};
 pub use call_zome_workspace_lock::CallZomeWorkspaceLock;
 use either::Either;
 use holochain_keystore::KeystoreSender;
@@ -45,48 +45,17 @@
     pub conductor_api: C,
 }
 
-<<<<<<< HEAD
 #[instrument(skip(workspace, network, keystore, writer, args, trigger_produce_dht_ops))]
 pub async fn call_zome_workflow<'env, Ribosome: RibosomeT, C: CellConductorApiT>(
-=======
-#[instrument(skip(
-    workspace,
-    network,
-    keystore,
-    writer,
-    args,
-    conductor_api,
-    trigger_produce_dht_ops
-))]
-#[allow(clippy::complexity)]
-pub async fn call_zome_workflow<'env, Ribosome: RibosomeT>(
->>>>>>> 00b8d788
     workspace: CallZomeWorkspace,
     network: HolochainP2pCell,
     keystore: KeystoreSender,
     writer: OneshotWriter,
-<<<<<<< HEAD
     args: CallZomeWorkflowArgs<Ribosome, C>,
     mut trigger_produce_dht_ops: TriggerSender,
 ) -> WorkflowResult<ZomeCallInvocationResult> {
     let workspace_lock = CallZomeWorkspaceLock::new(workspace);
     let result = call_zome_workflow_inner(workspace_lock.clone(), network, keystore, args).await?;
-=======
-    conductor_api: impl CellConductorApiT,
-    args: CallZomeWorkflowArgs<Ribosome>,
-    mut trigger_produce_dht_ops: TriggerSender,
-) -> WorkflowResult<ZomeCallInvocationResult> {
-    let workspace_lock = CallZomeWorkspaceLock::new(workspace);
-    let result = call_zome_workflow_inner(
-        workspace_lock.clone(),
-        network,
-        keystore,
-        conductor_api,
-        signal_tx,
-        args,
-    )
-    .await?;
->>>>>>> 00b8d788
 
     // --- END OF WORKFLOW, BEGIN FINISHER BOILERPLATE ---
 
@@ -106,13 +75,7 @@
     workspace_lock: CallZomeWorkspaceLock,
     network: HolochainP2pCell,
     keystore: KeystoreSender,
-<<<<<<< HEAD
     args: CallZomeWorkflowArgs<Ribosome, C>,
-=======
-    conductor_api: impl CellConductorApiT,
-    signal_tx: SignalBroadcaster,
-    args: CallZomeWorkflowArgs<Ribosome>,
->>>>>>> 00b8d788
 ) -> WorkflowResult<ZomeCallInvocationResult> {
     let CallZomeWorkflowArgs {
         ribosome,
@@ -382,19 +345,7 @@
             signal_tx: SignalBroadcaster::noop(),
             conductor_api,
         };
-<<<<<<< HEAD
         call_zome_workflow_inner(workspace.into(), network, keystore, args).await
-=======
-        call_zome_workflow_inner(
-            workspace.into(),
-            network,
-            keystore,
-            conductor_api,
-            SignalBroadcaster::noop(),
-            args,
-        )
-        .await
->>>>>>> 00b8d788
     }
 
     // 1.  Check if there is a Capability token secret in the parameters.
