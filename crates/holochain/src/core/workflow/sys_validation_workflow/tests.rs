use crate::{
    conductor::{dna_store::MockDnaStore, ConductorHandle},
    core::{
        state::{element_buf::ElementBuf, validation_db::ValidationLimboStatus},
        workflow::incoming_dht_ops_workflow::IncomingDhtOpsWorkspace,
    },
    test_utils::{host_fn_api::*, setup_app, wait_for_integration},
};
use ::fixt::prelude::*;
use fallible_iterator::FallibleIterator;
use hdk3::prelude::LinkTag;
use holo_hash::{AnyDhtHash, DhtOpHash, EntryHash, HeaderHash};
use holochain_serialized_bytes::SerializedBytes;
use holochain_state::{env::EnvironmentWrite, fresh_reader_test, prelude::ReadManager};
use holochain_types::{
    app::InstalledCell, cell::CellId, dht_op::DhtOpLight, dna::DnaDef, dna::DnaFile, fixt::*,
    test_utils::fake_agent_pubkey_1, test_utils::fake_agent_pubkey_2, validate::ValidationStatus,
    Entry,
};
use holochain_wasm_test_utils::TestWasm;
use matches::assert_matches;
use std::{
    convert::{TryFrom, TryInto},
    time::Duration,
};
use tracing::*;

/// Wait for a maximum of 10 seconds
/// for validation to run. (100 * 100ms)
const NUM_ATTEMPTS: usize = 100;

#[tokio::test(threaded_scheduler)]
async fn sys_validation_workflow_test() {
    observability::test_run().ok();

    let dna_file = DnaFile::new(
        DnaDef {
            name: "sys_validation_workflow_test".to_string(),
            uuid: "ba1d046d-ce29-4778-914b-47e6010d2faf".to_string(),
            properties: SerializedBytes::try_from(()).unwrap(),
            zomes: vec![TestWasm::Create.into()].into(),
        },
        vec![TestWasm::Create.into()],
    )
    .await
    .unwrap();

    let alice_agent_id = fake_agent_pubkey_1();
    let alice_cell_id = CellId::new(dna_file.dna_hash().to_owned(), alice_agent_id.clone());
    let alice_installed_cell = InstalledCell::new(alice_cell_id.clone(), "alice_handle".into());

    let bob_agent_id = fake_agent_pubkey_2();
    let bob_cell_id = CellId::new(dna_file.dna_hash().to_owned(), bob_agent_id.clone());
    let bob_installed_cell = InstalledCell::new(bob_cell_id.clone(), "bob_handle".into());

    let mut dna_store = MockDnaStore::new();

    dna_store.expect_get().return_const(Some(dna_file.clone()));
    dna_store.expect_add_dnas::<Vec<_>>().return_const(());
    dna_store.expect_add_entry_defs::<Vec<_>>().return_const(());
    dna_store.expect_get_entry_def().return_const(None);

    let (_tmpdir, _app_api, handle) = setup_app(
        vec![(
            "test_app",
            vec![(alice_installed_cell, None), (bob_installed_cell, None)],
        )],
        dna_store,
    )
    .await;

    run_test(alice_cell_id, bob_cell_id, handle.clone(), dna_file).await;

    let shutdown = handle.take_shutdown_handle().await.unwrap();
    handle.shutdown().await;
    shutdown.await.unwrap();
}

async fn run_test(
    alice_cell_id: CellId,
    bob_cell_id: CellId,
    handle: ConductorHandle,
    dna_file: DnaFile,
) {
    // Check if the correct number of ops are integrated
    // every 100 ms for a maximum of 10 seconds but early exit
    // if they are there.
    let num_attempts = 100;
    let delay_per_attempt = Duration::from_millis(100);

    bob_links_in_a_legit_way(&bob_cell_id, &handle, &dna_file).await;

    // Integration should have 9 ops in it.
    // Plus another 14 for genesis.
    // Init is not run because we aren't calling the zome.
    let expected_count = 9 + 14;
<<<<<<< HEAD
    let alice_env = handle.get_cell_env(&alice_cell_id).await.unwrap();
    wait_for_validation(&alice_env, expected_count).await;
=======
>>>>>>> 702ac49c

    {
        let alice_env = handle.get_cell_env(&alice_cell_id).await.unwrap();
        wait_for_integration(
            &alice_env,
            expected_count,
            num_attempts,
            delay_per_attempt.clone(),
        )
        .await;

        let workspace = IncomingDhtOpsWorkspace::new(alice_env.clone().into()).unwrap();
        // Validation should be empty
        let res: Vec<_> = fresh_reader_test!(alice_env, |r| {
            workspace
                .validation_limbo
                .iter(&r)
                .unwrap()
                .map(|(k, i)| Ok((k.to_vec(), i)))
                .collect()
                .unwrap()
        });
        {
            let s = debug_span!("inspect_ops");
            let _g = s.enter();
            let element_buf = ElementBuf::vault(alice_env.clone().into(), true).unwrap();
            for (k, i) in &res {
                let hash = DhtOpHash::from_raw_bytes(k.clone());
                let el = element_buf.get_element(&i.op.header_hash()).unwrap();
                debug!(?hash, ?i, op_in_val = ?el);
            }
        }
        assert_eq!(res.len(), 0, "{:?}", res);
        let int_limbo: Vec<_> = fresh_reader_test!(alice_env, |r| {
            workspace
                .integration_limbo
                .iter(&r)
                .unwrap()
                .map(|(k, i)| Ok((k.to_vec(), i)))
                .collect()
                .unwrap()
        });
        assert_eq!(int_limbo.len(), 0, "{:?}", int_limbo);
        let res: Vec<_> = fresh_reader_test!(alice_env, |r| {
            workspace
                .integrated_dht_ops
                .iter(&r)
                .unwrap()
                // Every op should be valid
                .inspect(|(_, i)| {
                    // let s = debug_span!("inspect_ops");
                    // let _g = s.enter();
                    debug!(?i.op);
                    assert_eq!(i.validation_status, ValidationStatus::Valid);
                    Ok(())
                })
                .map(|(_, i)| Ok(i))
                .collect()
                .unwrap()
        });
        {
            let s = debug_span!("inspect_ops");
            let _g = s.enter();
            let element_buf = ElementBuf::vault(alice_env.clone().into(), true).unwrap();
            for i in &res {
                let el = element_buf.get_element(&i.op.header_hash()).unwrap();
                debug!(?i.op, op_in_buf = ?el);
            }
        }

<<<<<<< HEAD
        assert_eq!(res.len(), expected_count, "{:?}", res);
=======
        assert_eq!(res.len(), expected_count);
>>>>>>> 702ac49c
    }

    let (bad_update_header, bad_update_entry_hash, link_add_hash) =
        bob_makes_a_large_link(&bob_cell_id, &handle, &dna_file).await;

<<<<<<< HEAD
    // Integration should have 12 ops in it
    let expected_count = 12 + expected_count;
    let alice_env = handle.get_cell_env(&alice_cell_id).await.unwrap();
    wait_for_validation(&alice_env, expected_count).await;
=======
    // Integration should have 13 ops in it
    let expected_count = 13 + expected_count;
>>>>>>> 702ac49c

    {
        let alice_env = handle.get_cell_env(&alice_cell_id).await.unwrap();
        wait_for_integration(
            &alice_env,
            expected_count,
            num_attempts,
            delay_per_attempt.clone(),
        )
        .await;

        let workspace = IncomingDhtOpsWorkspace::new(alice_env.clone().into()).unwrap();
        // Validation should be empty
        assert_eq!(
            fresh_reader_test!(alice_env, |r| workspace
                .validation_limbo
                .iter(&r)
                .unwrap()
                .inspect(|(_, i)| {
                    let s = debug_span!("inspect_ops");
                    let _g = s.enter();
                    debug!(?i.op);
                    assert_eq!(i.status, ValidationLimboStatus::Pending);
                    Ok(())
                })
                .count()
                .unwrap()),
            0
        );

        let bad_update_entry_hash: AnyDhtHash = bad_update_entry_hash.into();
<<<<<<< HEAD
=======

        let int_limbo: Vec<_> = fresh_reader_test!(alice_env, |r| workspace
            .integration_limbo
            .iter(&r)
            .unwrap()
            .map(|(_, v)| Ok(v.clone()))
            .collect()
            .unwrap());

        // Integration should have 12 ops in it
        // Plus the original 23
>>>>>>> 702ac49c
        assert_eq!(
            fresh_reader_test!(alice_env, |r| workspace
                .integrated_dht_ops
                .iter(&r)
                .unwrap()
                // Every op should be valid except register updated by
                // Store entry for the update
                .inspect(|(_, i)| {
                    let s = debug_span!("inspect_ops");
                    let _g = s.enter();
                    debug!(?i.op);
                    match &i.op {
                        DhtOpLight::StoreEntry(hh, _, eh)
                            if eh == &bad_update_entry_hash && hh == &bad_update_header =>
                        {
                            assert_eq!(i.validation_status, ValidationStatus::Rejected)
                        }
                        DhtOpLight::StoreElement(hh, _, _) if hh == &bad_update_header => {
                            assert_eq!(i.validation_status, ValidationStatus::Rejected)
                        }
                        DhtOpLight::RegisterAddLink(hh, _) if hh == &link_add_hash => {
                            assert_eq!(i.validation_status, ValidationStatus::Rejected)
                        }
                        DhtOpLight::RegisterUpdatedBy(hh, _, _) if hh == &bad_update_header => {
                            assert_eq!(i.validation_status, ValidationStatus::Rejected)
                        }
                        _ => assert_eq!(i.validation_status, ValidationStatus::Valid),
                    }
                    Ok(())
                })
                .count()
                .unwrap()),
<<<<<<< HEAD
            expected_count
=======
            expected_count,
            "{:?}",
            int_limbo,
>>>>>>> 702ac49c
        );
    }

    dodgy_bob(&bob_cell_id, &handle, &dna_file).await;

    // Integration should have new 4 ops in it
<<<<<<< HEAD
    let expected_count = 4 + expected_count;
    let alice_env = handle.get_cell_env(&alice_cell_id).await.unwrap();
    wait_for_validation(&alice_env, expected_count).await;
=======
    let expected_count = 5 + expected_count;
>>>>>>> 702ac49c

    {
        let alice_env = handle.get_cell_env(&alice_cell_id).await.unwrap();
        wait_for_integration(
            &alice_env,
            expected_count,
            num_attempts,
            delay_per_attempt.clone(),
        )
        .await;
        let env_ref = alice_env.guard();

        let workspace = IncomingDhtOpsWorkspace::new(alice_env.clone().into()).unwrap();
        // Validation should still contain bobs link pending because the target was missing
        assert_eq!(
            {
                let r = env_ref.reader().unwrap();
                workspace
                    .validation_limbo
                    .iter(&r)
                    .unwrap()
                    .inspect(|(_, i)| {
                        let s = debug_span!("inspect_ops");
                        let _g = s.enter();
                        debug!(?i.op);
                        assert_matches!(i.status, ValidationLimboStatus::Pending | ValidationLimboStatus::AwaitingAppDeps(_));
                        Ok(())
                    })
                    .count()
                    .unwrap()
            },
            2
        );
        assert_eq!(
            {
                let r = env_ref.reader().unwrap();
                workspace
                    .integrated_dht_ops
                    .iter(&r)
                    .unwrap()
                    .count()
                    .unwrap()
            },
            expected_count
        );
    }
}

async fn bob_links_in_a_legit_way(
    bob_cell_id: &CellId,
    handle: &ConductorHandle,
    dna_file: &DnaFile,
) -> HeaderHash {
    let base = Post("Bananas are good for you".into());
    let target = Post("Potassium is radioactive".into());
    let base_entry_hash = EntryHash::with_data_sync(&Entry::try_from(base.clone()).unwrap());
    let target_entry_hash = EntryHash::with_data_sync(&Entry::try_from(target.clone()).unwrap());
    let link_tag = fixt!(LinkTag);
    let (bob_env, call_data) = CallData::create(bob_cell_id, handle, dna_file).await;
    // 3
    commit_entry(
        &bob_env,
        call_data.clone(),
        base.clone().try_into().unwrap(),
        POST_ID,
    )
    .await;

    // 4
    commit_entry(
        &bob_env,
        call_data.clone(),
        target.clone().try_into().unwrap(),
        POST_ID,
    )
    .await;

    // 5
    // Link the entries
    let link_add_address = create_link(
        &bob_env,
        call_data.clone(),
        base_entry_hash.clone(),
        target_entry_hash.clone(),
        link_tag.clone(),
    )
    .await;

    // Produce and publish these commits
    let mut triggers = handle.get_cell_triggers(&bob_cell_id).await.unwrap();
    triggers.produce_dht_ops.trigger();
    link_add_address
}

async fn bob_makes_a_large_link(
    bob_cell_id: &CellId,
    handle: &ConductorHandle,
    dna_file: &DnaFile,
) -> (HeaderHash, EntryHash, HeaderHash) {
    let base = Post("Small time base".into());
    let target = Post("Spam it big time".into());
    let bad_update = Msg("This is not the msg you were looking for".into());
    let base_entry_hash = EntryHash::with_data_sync(&Entry::try_from(base.clone()).unwrap());
    let target_entry_hash = EntryHash::with_data_sync(&Entry::try_from(target.clone()).unwrap());
    let bad_update_entry_hash =
        EntryHash::with_data_sync(&Entry::try_from(bad_update.clone()).unwrap());

    let bytes = (0..401).map(|_| 0u8).into_iter().collect::<Vec<_>>();
    let link_tag = LinkTag(bytes);

    let (bob_env, call_data) = CallData::create(bob_cell_id, handle, dna_file).await;

    // 6
    let original_header_address = commit_entry(
        &bob_env,
        call_data.clone(),
        base.clone().try_into().unwrap(),
        POST_ID,
    )
    .await;

    // 7
    commit_entry(
        &bob_env,
        call_data.clone(),
        target.clone().try_into().unwrap(),
        POST_ID,
    )
    .await;

    // 8
    // Commit a large header
    let link_add_address = create_link(
        &bob_env,
        call_data.clone(),
        base_entry_hash.clone(),
        target_entry_hash.clone(),
        link_tag.clone(),
    )
    .await;

    // 9
    // Commit a bad update entry
    let bad_update_header = update_entry(
        &bob_env,
        call_data.clone(),
        bad_update.clone().try_into().unwrap(),
        MSG_ID,
        original_header_address,
    )
    .await;

    // Produce and publish these commits
    let mut triggers = handle.get_cell_triggers(&bob_cell_id).await.unwrap();
    triggers.produce_dht_ops.trigger();
    (bad_update_header, bad_update_entry_hash, link_add_address)
}

async fn dodgy_bob(bob_cell_id: &CellId, handle: &ConductorHandle, dna_file: &DnaFile) {
    let base = Post("Bob is the best and I'll link to proof so you can check".into());
    let target = Post("Dodgy proof Bob is the best".into());
    let base_entry_hash = EntryHash::with_data_sync(&Entry::try_from(base.clone()).unwrap());
    let target_entry_hash = EntryHash::with_data_sync(&Entry::try_from(target.clone()).unwrap());
    let link_tag = fixt!(LinkTag);
    let (bob_env, call_data) = CallData::create(bob_cell_id, handle, dna_file).await;

    // 11
    commit_entry(
        &bob_env,
        call_data.clone(),
        base.clone().try_into().unwrap(),
        POST_ID,
    )
    .await;

    // Whoops forgot to commit that proof

    // Link the entries
    create_link(
        &bob_env,
        call_data.clone(),
        base_entry_hash.clone(),
        target_entry_hash.clone(),
        link_tag.clone(),
    )
    .await;

    // Produce and publish these commits
    let mut triggers = handle.get_cell_triggers(&bob_cell_id).await.unwrap();
    triggers.produce_dht_ops.trigger();
}

/// Exit early if validation has run or wait for the maximum number of attempts
async fn wait_for_validation(alice_env: &EnvironmentWrite, expected_count: usize) {
    for _ in 0..NUM_ATTEMPTS {
        let workspace = IncomingDhtOpsWorkspace::new(alice_env.clone().into()).unwrap();
        let count = fresh_reader_test!(alice_env, |r| {
            workspace
                .integrated_dht_ops
                .iter(&r)
                .unwrap()
                .count()
                .unwrap()
        });
        if count == expected_count {
            return ();
        }
        tokio::time::delay_for(Duration::from_millis(100)).await;
    }
}<|MERGE_RESOLUTION|>--- conflicted
+++ resolved
@@ -11,7 +11,7 @@
 use hdk3::prelude::LinkTag;
 use holo_hash::{AnyDhtHash, DhtOpHash, EntryHash, HeaderHash};
 use holochain_serialized_bytes::SerializedBytes;
-use holochain_state::{env::EnvironmentWrite, fresh_reader_test, prelude::ReadManager};
+use holochain_state::{fresh_reader_test, prelude::ReadManager};
 use holochain_types::{
     app::InstalledCell, cell::CellId, dht_op::DhtOpLight, dna::DnaDef, dna::DnaFile, fixt::*,
     test_utils::fake_agent_pubkey_1, test_utils::fake_agent_pubkey_2, validate::ValidationStatus,
@@ -25,10 +25,6 @@
 };
 use tracing::*;
 
-/// Wait for a maximum of 10 seconds
-/// for validation to run. (100 * 100ms)
-const NUM_ATTEMPTS: usize = 100;
-
 #[tokio::test(threaded_scheduler)]
 async fn sys_validation_workflow_test() {
     observability::test_run().ok();
@@ -94,11 +90,6 @@
     // Plus another 14 for genesis.
     // Init is not run because we aren't calling the zome.
     let expected_count = 9 + 14;
-<<<<<<< HEAD
-    let alice_env = handle.get_cell_env(&alice_cell_id).await.unwrap();
-    wait_for_validation(&alice_env, expected_count).await;
-=======
->>>>>>> 702ac49c
 
     {
         let alice_env = handle.get_cell_env(&alice_cell_id).await.unwrap();
@@ -169,25 +160,14 @@
             }
         }
 
-<<<<<<< HEAD
         assert_eq!(res.len(), expected_count, "{:?}", res);
-=======
-        assert_eq!(res.len(), expected_count);
->>>>>>> 702ac49c
     }
 
     let (bad_update_header, bad_update_entry_hash, link_add_hash) =
         bob_makes_a_large_link(&bob_cell_id, &handle, &dna_file).await;
 
-<<<<<<< HEAD
-    // Integration should have 12 ops in it
+    // Integration should have 13 ops in it
     let expected_count = 12 + expected_count;
-    let alice_env = handle.get_cell_env(&alice_cell_id).await.unwrap();
-    wait_for_validation(&alice_env, expected_count).await;
-=======
-    // Integration should have 13 ops in it
-    let expected_count = 13 + expected_count;
->>>>>>> 702ac49c
 
     {
         let alice_env = handle.get_cell_env(&alice_cell_id).await.unwrap();
@@ -219,8 +199,6 @@
         );
 
         let bad_update_entry_hash: AnyDhtHash = bad_update_entry_hash.into();
-<<<<<<< HEAD
-=======
 
         let int_limbo: Vec<_> = fresh_reader_test!(alice_env, |r| workspace
             .integration_limbo
@@ -232,7 +210,6 @@
 
         // Integration should have 12 ops in it
         // Plus the original 23
->>>>>>> 702ac49c
         assert_eq!(
             fresh_reader_test!(alice_env, |r| workspace
                 .integrated_dht_ops
@@ -265,26 +242,16 @@
                 })
                 .count()
                 .unwrap()),
-<<<<<<< HEAD
-            expected_count
-=======
             expected_count,
             "{:?}",
             int_limbo,
->>>>>>> 702ac49c
         );
     }
 
     dodgy_bob(&bob_cell_id, &handle, &dna_file).await;
 
     // Integration should have new 4 ops in it
-<<<<<<< HEAD
     let expected_count = 4 + expected_count;
-    let alice_env = handle.get_cell_env(&alice_cell_id).await.unwrap();
-    wait_for_validation(&alice_env, expected_count).await;
-=======
-    let expected_count = 5 + expected_count;
->>>>>>> 702ac49c
 
     {
         let alice_env = handle.get_cell_env(&alice_cell_id).await.unwrap();
@@ -475,23 +442,4 @@
     // Produce and publish these commits
     let mut triggers = handle.get_cell_triggers(&bob_cell_id).await.unwrap();
     triggers.produce_dht_ops.trigger();
-}
-
-/// Exit early if validation has run or wait for the maximum number of attempts
-async fn wait_for_validation(alice_env: &EnvironmentWrite, expected_count: usize) {
-    for _ in 0..NUM_ATTEMPTS {
-        let workspace = IncomingDhtOpsWorkspace::new(alice_env.clone().into()).unwrap();
-        let count = fresh_reader_test!(alice_env, |r| {
-            workspace
-                .integrated_dht_ops
-                .iter(&r)
-                .unwrap()
-                .count()
-                .unwrap()
-        });
-        if count == expected_count {
-            return ();
-        }
-        tokio::time::delay_for(Duration::from_millis(100)).await;
-    }
 }