use std::{convert::TryFrom, convert::TryInto, sync::Arc};

use hdk3::prelude::{CellId, WasmError};
use holo_hash::{AgentPubKey, HeaderHash};
use holochain_keystore::AgentPubKeyExt;
use holochain_serialized_bytes::SerializedBytes;
use holochain_state::env::EnvironmentWrite;
use holochain_types::{
    app::InstalledCell,
    dna::{DnaDef, DnaFile},
};
use holochain_wasm_test_utils::TestWasm;
use holochain_zome_types::ZomeCallResponse;
use kitsune_p2p::KitsuneP2pConfig;
use matches::assert_matches;
use tempdir::TempDir;
use tracing::debug_span;

use crate::{
<<<<<<< HEAD
    conductor::p2p_store::all_agent_infos,
    conductor::p2p_store::inject_agent_infos,
    conductor::ConductorHandle,
    core::ribosome::error::RibosomeError,
    core::ribosome::error::RibosomeResult,
    test_utils::host_fn_api::Post,
    test_utils::{
        install_app, new_invocation, setup_app_with_network, wait_for_integration_with_others,
    },
=======
    conductor::{
        p2p_store::{all_agent_infos, inject_agent_infos},
        ConductorHandle,
    },
    core::ribosome::error::{RibosomeError, RibosomeResult},
    test_utils::{install_app, new_zome_call, setup_app_with_network},
>>>>>>> 912b5452
};
use shrinkwraprs::Shrinkwrap;
use test_case::test_case;

const TIMEOUT_ERROR: &'static str = "inner function \'call_create_entry_remotely\' failed: ZomeCallNetworkError(\"Other: timeout\")";

#[test_case(2)]
#[test_case(5)]
// #[test_case(10)] 10 works but might be too slow for our regular test run
fn conductors_call_remote(num_conductors: usize) {
    let f = async move {
        observability::test_run().ok();

        let uuid = nanoid::nanoid!().to_string();
        let zomes = vec![TestWasm::Create];
        let mut network = KitsuneP2pConfig::default();
        network.transport_pool = vec![kitsune_p2p::TransportConfig::Quic {
            bind_to: None,
            override_host: None,
            override_port: None,
        }];
        let handles = setup(zomes, Some(network), num_conductors, uuid).await;

        init_all(&handles[..]).await;

        // 50 ms should be enough time to hit another conductor locally
        let results = call_each_other(&handles[..], 50).await;
        for (_, _, result) in results {
            match result {
                Some(r) => match r {
                    Err(RibosomeError::WasmError(WasmError::Zome(e))) => {
                        assert_eq!(e, TIMEOUT_ERROR)
                    }
                    _ => unreachable!(),
                },
                // None also means a timeout which is what we want before the
                // agent info is shared
                None => {}
            }
        }

        // Let the remote messages be dropped
        tokio::time::delay_for(std::time::Duration::from_secs(2)).await;

        let mut envs = Vec::with_capacity(handles.len());
        for h in &handles {
            envs.push(h.get_p2p_env().await);
        }

        exchange_peer_info(envs);

        // Give a little longer timeout here because they must find each other to pass the test
        let results = call_each_other(&handles[..], 100).await;
        for (_, _, result) in results {
            assert_matches!(result, Some(Ok(ZomeCallResponse::Ok(_))));
        }
        shutdown(handles).await;
    };
    crate::conductor::tokio_runtime().block_on(f);
}

#[test_case(2, 1, 1)]
#[test_case(5, 1, 1)]
#[test_case(1, 5, 5)]
#[test_case(5, 5, 5)]
#[test_case(1, 10, 1)]
#[test_case(1, 1, 1)]
#[test_case(10, 10, 10)]
#[test_case(8, 8, 8)]
#[test_case(10, 10, 1)]
#[ignore = "Don't want network tests running on ci"]
fn conductors_local_gossip(num_committers: usize, num_conductors: usize, new_conductors: usize) {
    let mut network = KitsuneP2pConfig::default();
    network.transport_pool = vec![kitsune_p2p::TransportConfig::Quic {
        bind_to: None,
        override_host: None,
        override_port: None,
    }];
    let f = conductors_gossip_inner(
        num_committers,
        num_conductors,
        new_conductors,
        network,
        true,
    );
    crate::conductor::tokio_runtime().block_on(f);
}

#[test_case(2, 1, 1)]
#[test_case(5, 1, 1)]
#[test_case(1, 5, 5)]
#[test_case(5, 5, 5)]
#[test_case(1, 10, 1)]
#[test_case(1, 1, 1)]
#[test_case(10, 10, 10)]
#[test_case(8, 8, 8)]
#[test_case(10, 10, 1)]
#[ignore = "Don't want network tests running on ci"]
fn conductors_boot_gossip(num_committers: usize, num_conductors: usize, new_conductors: usize) {
    let mut network = KitsuneP2pConfig::default();
    network.bootstrap_service = Some(url2::url2!("https://bootstrap.holo.host"));
    network.transport_pool = vec![kitsune_p2p::TransportConfig::Quic {
        bind_to: None,
        override_host: None,
        override_port: None,
    }];
    let f = conductors_gossip_inner(
        num_committers,
        num_conductors,
        new_conductors,
        network,
        false,
    );
    crate::conductor::tokio_runtime().block_on(f);
}

#[test_case(2, 1, 1)]
#[test_case(5, 1, 1)]
#[test_case(1, 5, 5)]
#[test_case(5, 5, 5)]
#[test_case(1, 10, 1)]
#[test_case(1, 1, 1)]
#[test_case(10, 10, 10)]
#[test_case(8, 8, 8)]
#[test_case(10, 10, 1)]
#[ignore = "Don't want network tests running on ci"]
fn conductors_remote_gossip(num_committers: usize, num_conductors: usize, new_conductors: usize) {
    let mut network = KitsuneP2pConfig::default();
    let transport = kitsune_p2p::TransportConfig::Quic {
        bind_to: None,
        override_port: None,
        override_host: None,
    };
    let proxy_config = holochain_p2p::kitsune_p2p::ProxyConfig::RemoteProxyClient{
        // Real proxy
        proxy_url: url2::url2!("kitsune-proxy://CIW6PxKxsPPlcuvUCbMcKwUpaMSmB7kLD8xyyj4mqcw/kitsune-quic/h/proxy.holochain.org/p/5778/--"),
        // Local proxy
        // proxy_url: url2::url2!("kitsune-proxy://h5_sQGIdBB7OnWVc1iuYZ-QUzb0DowdCA73PA0oOcv4/kitsune-quic/h/192.168.1.6/p/58451/--"),
        // Other machine proxy
        // proxy_url: url2::url2!("kitsune-proxy://h5_sQGIdBB7OnWVc1iuYZ-QUzb0DowdCA73PA0oOcv4/kitsune-quic/h/192.168.1.68/p/58451/--"),
    };
    network.transport_pool = vec![kitsune_p2p::TransportConfig::Proxy {
        sub_transport: transport.into(),
        proxy_config,
    }];
    let f = conductors_gossip_inner(
        num_committers,
        num_conductors,
        new_conductors,
        network,
        true,
    );
    crate::conductor::tokio_runtime().block_on(f);
}

#[test_case(2, 1, 1)]
#[test_case(5, 1, 1)]
#[test_case(1, 5, 5)]
#[test_case(5, 5, 5)]
#[test_case(1, 10, 1)]
#[test_case(1, 1, 1)]
#[test_case(10, 10, 10)]
#[test_case(8, 8, 8)]
#[test_case(10, 10, 1)]
#[ignore = "Don't want network tests running on ci"]
fn conductors_remote_boot_gossip(
    num_committers: usize,
    num_conductors: usize,
    new_conductors: usize,
) {
    let mut network = KitsuneP2pConfig::default();
    let transport = kitsune_p2p::TransportConfig::Quic {
        bind_to: None,
        override_port: None,
        override_host: None,
    };
    network.bootstrap_service = Some(url2::url2!("https://bootstrap.holo.host/"));
    let proxy_config = holochain_p2p::kitsune_p2p::ProxyConfig::RemoteProxyClient{
        proxy_url: url2::url2!("kitsune-proxy://CIW6PxKxsPPlcuvUCbMcKwUpaMSmB7kLD8xyyj4mqcw/kitsune-quic/h/proxy.holochain.org/p/5778/--"),
    };
    network.transport_pool = vec![kitsune_p2p::TransportConfig::Proxy {
        sub_transport: transport.into(),
        proxy_config,
    }];
    let f = conductors_gossip_inner(
        num_committers,
        num_conductors,
        new_conductors,
        network,
        false,
    );
    crate::conductor::tokio_runtime().block_on(f);
}

async fn conductors_gossip_inner(
    num_committers: usize,
    num_conductors: usize,
    new_conductors: usize,
    network: KitsuneP2pConfig,
    share_peers: bool,
) {
    observability::test_run().ok();
    let uuid = nanoid::nanoid!().to_string();

    let zomes = vec![TestWasm::Create];
    let handles = setup(
        zomes.clone(),
        Some(network.clone()),
        num_committers,
        uuid.clone(),
    )
    .await;

    let headers = init_all(&handles[..]).await;

    let second_handles = setup(
        zomes.clone(),
        Some(network.clone()),
        num_conductors,
        uuid.clone(),
    )
    .await;

    let mut envs = Vec::with_capacity(handles.len() + second_handles.len());
    for h in handles.iter().chain(second_handles.iter()) {
        envs.push(h.get_p2p_env().await);
    }

    if share_peers {
        exchange_peer_info(envs.clone());
    }

    // for _ in 0..600 {
    //     check_peers(envs.clone());
    //     tokio::time::delay_for(std::time::Duration::from_millis(100)).await;
    // }

    let all_handles = handles
        .iter()
        .chain(second_handles.iter())
        .collect::<Vec<_>>();

    // 3 ops per create plus 7 for genesis + 2 for init + 2 for cap
    let mut expected_count = num_committers * (3 + 7 + 2 + 2) + num_conductors * 7;
    for (i, handle) in second_handles.iter().enumerate() {
        check_gossip(handle, &all_handles, &headers, expected_count, line!(), i).await;
        // Add 4 ops for each init
        expected_count += 4;
    }

    shutdown(handles).await;

    let third_handles = setup(zomes.clone(), Some(network.clone()), new_conductors, uuid).await;

    let mut envs = Vec::with_capacity(third_handles.len() + second_handles.len());
    for h in third_handles.iter().chain(second_handles.iter()) {
        envs.push(h.get_p2p_env().await);
    }

    if share_peers {
        exchange_peer_info(envs.clone());
    }

    let all_handles = third_handles
        .iter()
        .chain(second_handles.iter())
        .collect::<Vec<_>>();

    expected_count += new_conductors * 7;
    for (i, handle) in third_handles.iter().enumerate() {
        check_gossip(handle, &all_handles, &headers, expected_count, line!(), i).await;
        // Add 4 ops for each init
        expected_count += 4;
    }

    shutdown(second_handles).await;

    let all_handles = third_handles.iter().collect::<Vec<_>>();

    for (i, handle) in third_handles.iter().enumerate() {
        check_gossip(handle, &all_handles, &headers, expected_count, line!(), i).await;
    }

    shutdown(third_handles).await;
}

async fn init_all(handles: &[TestHandle]) -> Vec<HeaderHash> {
    let mut futures = Vec::with_capacity(handles.len());
    for (i, h) in handles.iter().cloned().enumerate() {
        let f = async move {
<<<<<<< HEAD
            let large_msg = std::iter::repeat(b"a"[0]).take(20_000).collect::<Vec<_>>();
            let invocation = new_invocation(
                &h.cell_id,
                "create_post",
                Post(format!("{}{}", i, String::from_utf8_lossy(&large_msg))),
                TestWasm::Create,
            )
            .unwrap();
            h.call_zome(invocation).await.unwrap().unwrap()
=======
            let invocation =
                new_zome_call(&h.cell_id, "create_entry", (), TestWasm::Create).unwrap();
            h.call_zome(invocation).await.unwrap().unwrap();
>>>>>>> 912b5452
        };
        let f = tokio::task::spawn(f);
        futures.push(f);
    }
    let mut headers = Vec::with_capacity(handles.len());
    for f in futures {
        let result = f.await.unwrap();
        let result: HeaderHash = unwrap_to::unwrap_to!(result => ZomeCallResponse::Ok)
            .clone()
            .into_inner()
            .try_into()
            .unwrap();
        headers.push(result);
    }
    headers
}

async fn call_remote(a: TestHandle, b: TestHandle) -> RibosomeResult<ZomeCallResponse> {
    let invocation = new_zome_call(
        &a.cell_id,
        "call_create_entry_remotely",
        b.cell_id.agent_pubkey().clone(),
        TestWasm::Create,
    )
    .unwrap();
    a.call_zome(invocation).await.unwrap()
}

async fn call_each_other(
    handles: &[TestHandle],
    timeout: u64,
) -> Vec<(usize, usize, Option<RibosomeResult<ZomeCallResponse>>)> {
    let mut results = Vec::with_capacity(handles.len() * 2);
    for (i, a) in handles.iter().cloned().enumerate() {
        let mut futures = Vec::with_capacity(handles.len());
        for (j, b) in handles.iter().cloned().enumerate() {
            // Don't call self
            if i == j {
                continue;
            }
            let f = {
                let a = a.clone();
                async move {
                    let f = call_remote(a, b);
                    // We don't want to wait the maximum network timeout
                    // in this test as it's a controlled local network
                    match tokio::time::timeout(std::time::Duration::from_millis(timeout), f).await {
                        Ok(r) => (i, j, Some(r)),
                        Err(_) => (i, j, None),
                    }
                }
            };
            // Run a set of call remotes in parallel.
            // Can't run everything in parallel or we get chain moved.
            futures.push(tokio::task::spawn(f));
        }
        for f in futures {
            results.push(f.await.unwrap());
        }
    }
    results
}

async fn check_gossip(
    handle: &TestHandle,
    all_handles: &[&TestHandle],
    posts: &[HeaderHash],
    expected_count: usize,
    line: u32,
    i: usize,
) {
    const NUM_ATTEMPTS: usize = 600;
    const DELAY_PER_ATTEMPT: std::time::Duration = std::time::Duration::from_millis(100);

    let mut others = Vec::with_capacity(all_handles.len());
    for other in all_handles {
        let other = other.get_cell_env(&other.cell_id).await.unwrap();
        others.push(other);
    }
    let others_ref = others.iter().collect::<Vec<_>>();

    wait_for_integration_with_others(
        &handle.get_cell_env(&handle.cell_id).await.unwrap(),
        &others_ref,
        expected_count,
        NUM_ATTEMPTS,
        DELAY_PER_ATTEMPT.clone(),
    )
    .await;
    for hash in posts {
        let invocation =
            new_invocation(&handle.cell_id, "get_post", hash, TestWasm::Create).unwrap();
        let result = handle.call_zome(invocation).await.unwrap().unwrap();
        let result: hdk3::prelude::GetOutput =
            unwrap_to::unwrap_to!(result => ZomeCallResponse::Ok)
                .clone()
                .into_inner()
                .try_into()
                .unwrap();
        let s = debug_span!("check_gossip", ?line, ?i, ?hash);
        let _g = s.enter();
        tracing::debug!("Checking hash {:?} for {}", hash, i);
        tracing::debug!(?result);
        assert_matches!(result.into_inner(), Some(_));
    }
}

fn exchange_peer_info(envs: Vec<EnvironmentWrite>) {
    for (i, a) in envs.iter().enumerate() {
        for (j, b) in envs.iter().enumerate() {
            if i == j {
                continue;
            }
            inject_agent_infos(a.clone(), all_agent_infos(b.clone().into()).unwrap()).unwrap();
            inject_agent_infos(b.clone(), all_agent_infos(a.clone().into()).unwrap()).unwrap();
        }
    }
}

#[tracing::instrument(skip(envs))]
fn check_peers(envs: Vec<EnvironmentWrite>) {
    for (i, a) in envs.iter().enumerate() {
        let peers = all_agent_infos(a.clone().into()).unwrap();
        let num_peers = peers.len();
        let peers = peers
            .into_iter()
            .map(|a| a.into_agent())
            .collect::<Vec<_>>();
        tracing::debug!(?i, ?num_peers, ?peers);
    }
}

#[derive(Shrinkwrap, Clone)]
struct TestHandle {
    #[shrinkwrap(main_field)]
    handle: ConductorHandle,
    cell_id: CellId,
    __tmpdir: Arc<TempDir>,
}

impl TestHandle {
    async fn shutdown(self) {
        let shutdown = self.handle.take_shutdown_handle().await.unwrap();
        self.handle.shutdown().await;
        shutdown.await.unwrap();
    }
}

async fn shutdown(handles: Vec<TestHandle>) {
    for h in handles {
        h.shutdown().await;
    }
}

async fn setup(
    zomes: Vec<TestWasm>,
    network: Option<KitsuneP2pConfig>,
    num_conductors: usize,
    uuid: String,
) -> Vec<TestHandle> {
    let dna_file = DnaFile::new(
        DnaDef {
            name: "conductor_test".to_string(),
            uuid,
            properties: SerializedBytes::try_from(()).unwrap(),
            zomes: zomes.clone().into_iter().map(Into::into).collect(),
        },
        zomes.into_iter().map(Into::into),
    )
    .await
    .unwrap();

    let mut handles = Vec::with_capacity(num_conductors);
    for _ in 0..num_conductors {
        let dnas = vec![dna_file.clone()];
        let (__tmpdir, _, handle) =
            setup_app_with_network(vec![], vec![], network.clone().unwrap_or_default()).await;

        let agent_key = AgentPubKey::new_from_pure_entropy(handle.keystore())
            .await
            .unwrap();
        let cell_id = CellId::new(dna_file.dna_hash().to_owned(), agent_key.clone());
        let app = InstalledCell::new(cell_id.clone(), "cell_handle".into());
        install_app("test_app", vec![(app, None)], dnas.clone(), handle.clone()).await;
        handles.push(TestHandle {
            __tmpdir,
            cell_id,
            handle,
        });
    }
    handles
}<|MERGE_RESOLUTION|>--- conflicted
+++ resolved
@@ -17,7 +17,6 @@
 use tracing::debug_span;
 
 use crate::{
-<<<<<<< HEAD
     conductor::p2p_store::all_agent_infos,
     conductor::p2p_store::inject_agent_infos,
     conductor::ConductorHandle,
@@ -25,16 +24,8 @@
     core::ribosome::error::RibosomeResult,
     test_utils::host_fn_api::Post,
     test_utils::{
-        install_app, new_invocation, setup_app_with_network, wait_for_integration_with_others,
+        install_app, new_zome_call, setup_app_with_network, wait_for_integration_with_others,
     },
-=======
-    conductor::{
-        p2p_store::{all_agent_infos, inject_agent_infos},
-        ConductorHandle,
-    },
-    core::ribosome::error::{RibosomeError, RibosomeResult},
-    test_utils::{install_app, new_zome_call, setup_app_with_network},
->>>>>>> 912b5452
 };
 use shrinkwraprs::Shrinkwrap;
 use test_case::test_case;
@@ -325,9 +316,8 @@
     let mut futures = Vec::with_capacity(handles.len());
     for (i, h) in handles.iter().cloned().enumerate() {
         let f = async move {
-<<<<<<< HEAD
             let large_msg = std::iter::repeat(b"a"[0]).take(20_000).collect::<Vec<_>>();
-            let invocation = new_invocation(
+            let invocation = new_zome_call(
                 &h.cell_id,
                 "create_post",
                 Post(format!("{}{}", i, String::from_utf8_lossy(&large_msg))),
@@ -335,11 +325,6 @@
             )
             .unwrap();
             h.call_zome(invocation).await.unwrap().unwrap()
-=======
-            let invocation =
-                new_zome_call(&h.cell_id, "create_entry", (), TestWasm::Create).unwrap();
-            h.call_zome(invocation).await.unwrap().unwrap();
->>>>>>> 912b5452
         };
         let f = tokio::task::spawn(f);
         futures.push(f);
@@ -431,7 +416,7 @@
     .await;
     for hash in posts {
         let invocation =
-            new_invocation(&handle.cell_id, "get_post", hash, TestWasm::Create).unwrap();
+            new_zome_call(&handle.cell_id, "get_post", hash, TestWasm::Create).unwrap();
         let result = handle.call_zome(invocation).await.unwrap().unwrap();
         let result: hdk3::prelude::GetOutput =
             unwrap_to::unwrap_to!(result => ZomeCallResponse::Ok)
