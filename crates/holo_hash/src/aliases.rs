--- conflicted
+++ resolved
@@ -27,11 +27,7 @@
 pub type WasmHash = HoloHash<hash_type::Wasm>;
 
 /// The hash of anything referrable in the DHT.
-<<<<<<< HEAD
-/// This is a composite of AgentPubKey, EntryHash, and HeaderHash
-=======
 /// This is a composite of either an EntryHash or a HeaderHash
->>>>>>> 9d446bd2
 pub type AnyDhtHash = HoloHash<hash_type::AnyDht>;
 
 impl From<HeaderHash> for AnyDhtHash {
