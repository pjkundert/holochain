#![allow(missing_docs)]

use crate::{
    encode::holo_dht_location_bytes, hash_type, AgentPubKey, AnyDhtHash, DhtOpHash, DnaHash,
    EntryHash, HeaderHash, NetIdHash, WasmHash,
};
<<<<<<< HEAD
use ::fixt::prelude::*;
=======
use fixt::prelude::*;
use std::convert::TryFrom;
>>>>>>> 8545bc2d

pub type HashTypeEntry = hash_type::Entry;
pub type HashTypeAnyDht = hash_type::AnyDht;

// TODO: use strum to do this:
//
// fixturator!(
//     HashTypeEntry;
//     unit variants [ Agent Content ] empty Content;
// );

fixturator!(
    HashTypeAnyDht;
    curve Empty HashTypeAnyDht::Header;
    curve Unpredictable HashTypeAnyDht::Header;
    curve Predictable HashTypeAnyDht::Header;
);

/// A type alias for a Vec<u8> whose fixturator is expected to only return
/// a Vec of length 36
pub type ThirtySixBytes = Vec<u8>;

// Simply generate "bytes" which is a Vec<u8> of 36 bytes
fixturator!(
    ThirtySixBytes,
    append_location([0; 32].to_vec()),
    {
        let mut rng = rand::thread_rng();
        let mut u8_fixturator = U8Fixturator::new(Unpredictable);
        let mut bytes = vec![];
        for _ in 0..32 {
            bytes.push(u8_fixturator.next().unwrap());
        }
        append_location(bytes)
    },
    {
        let mut u8_fixturator = U8Fixturator::new_indexed(Predictable, self.0.index);
        let mut bytes = vec![];
        for _ in 0..32 {
            bytes.push(u8_fixturator.next().unwrap());
        }
        self.0.index += 1;
        append_location(bytes)
    }
);

fn append_location(mut base: Vec<u8>) -> Vec<u8> {
    let mut loc_bytes = holo_dht_location_bytes(&base);
    base.append(&mut loc_bytes);
    base
}

fixturator!(
    AgentPubKey;
    curve Empty AgentPubKey::from_raw_bytes(ThirtySixBytesFixturator::new_indexed(Empty, self.0.index).next().unwrap());
    curve Unpredictable AgentPubKey::from_raw_bytes(ThirtySixBytesFixturator::new_indexed(Unpredictable, self.0.index).next().unwrap());
    curve Predictable {
        // these agent keys match what the mock keystore spits out for the first two agents
        // don't mess with this unless you also update the keystore!!!
        let agents = vec![
            AgentPubKey::try_from("uhCAkw-zrttiYpdfAYX4fR6W8DPUdheZJ-1QsRA4cTImmzTYUcOr4")
            .unwrap(),
            AgentPubKey::try_from("uhCAkomHzekU0-x7p62WmrusdxD2w9wcjdajC88688JGSTEo6cbEK")
                .unwrap(),
        ];
        agents[self.0.index % agents.len()].clone()
    };
);

fixturator!(
    EntryHash;
    constructor fn from_raw_bytes(ThirtySixBytes);
);

fixturator!(
    DnaHash;
    constructor fn from_raw_bytes(ThirtySixBytes);
);

fixturator!(
    DhtOpHash;
    constructor fn from_raw_bytes(ThirtySixBytes);
);

fixturator!(
    HeaderHash;
    constructor fn from_raw_bytes(ThirtySixBytes);
);

fixturator!(
    NetIdHash;
    constructor fn from_raw_bytes(ThirtySixBytes);
);

fixturator!(
    WasmHash;
    constructor fn from_raw_bytes(ThirtySixBytes);
);

fixturator!(
    AnyDhtHash;
    constructor fn from_raw_bytes_and_type(ThirtySixBytes, HashTypeAnyDht);
);<|MERGE_RESOLUTION|>--- conflicted
+++ resolved
@@ -4,12 +4,8 @@
     encode::holo_dht_location_bytes, hash_type, AgentPubKey, AnyDhtHash, DhtOpHash, DnaHash,
     EntryHash, HeaderHash, NetIdHash, WasmHash,
 };
-<<<<<<< HEAD
 use ::fixt::prelude::*;
-=======
-use fixt::prelude::*;
 use std::convert::TryFrom;
->>>>>>> 8545bc2d
 
 pub type HashTypeEntry = hash_type::Entry;
 pub type HashTypeAnyDht = hash_type::AnyDht;
