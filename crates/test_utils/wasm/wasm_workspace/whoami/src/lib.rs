use hdk3::prelude::*;

#[hdk_extern]
fn set_access(_: ()) -> ExternResult<()> {
    let mut functions: GrantedFunctions = HashSet::new();
    functions.insert((zome_info!()?.zome_name, "whoami".into()));
<<<<<<< HEAD
    commit_cap_grant!(CapGrantEntry {
        tag: "".into(),
        // empty access converts to unrestricted
        access: ().into(),
        functions,
    })?;
=======
    create_cap_grant!(
        CapGrantEntry {
            tag: "".into(),
            // empty access converts to unrestricted
            access: ().into(),
            functions,
        }
    )?;
>>>>>>> c2bc3ff6

    Ok(())
}

// returns the current agent info
#[hdk_extern]
fn whoami(_: ()) -> ExternResult<AgentInfo> {
    Ok(agent_info!()?)
}

// returns the agent info reported by the given pub key
// in theory the output is the same as the input
// it's just that the output comes _from the opinion of the remote agent_
#[hdk_extern]
fn whoarethey(agent_pubkey: AgentPubKey) -> ExternResult<AgentInfo> {
    let response: ZomeCallResponse = call_remote!(
        agent_pubkey,
        zome_info!()?.zome_name,
        "whoami".to_string().into(),
        None,
        ().try_into()?
    )?;

    match response {
<<<<<<< HEAD
        ZomeCallInvocationResponse::ZomeApiFn(guest_output) => {
            Ok(guest_output.into_inner().try_into()?)
        }
=======
        ZomeCallResponse::Ok(guest_output) => Ok(guest_output.into_inner().try_into()?),
>>>>>>> c2bc3ff6
        // we're just panicking here because our simple tests can always call set_access before
        // calling whoami, but in a real app you'd want to handle this by returning an `Ok` with
        // something meaningful to the extern's client
        ZomeCallResponse::Unauthorized => unreachable!(),
    }
}<|MERGE_RESOLUTION|>--- conflicted
+++ resolved
@@ -4,14 +4,6 @@
 fn set_access(_: ()) -> ExternResult<()> {
     let mut functions: GrantedFunctions = HashSet::new();
     functions.insert((zome_info!()?.zome_name, "whoami".into()));
-<<<<<<< HEAD
-    commit_cap_grant!(CapGrantEntry {
-        tag: "".into(),
-        // empty access converts to unrestricted
-        access: ().into(),
-        functions,
-    })?;
-=======
     create_cap_grant!(
         CapGrantEntry {
             tag: "".into(),
@@ -20,7 +12,6 @@
             functions,
         }
     )?;
->>>>>>> c2bc3ff6
 
     Ok(())
 }
@@ -45,13 +36,7 @@
     )?;
 
     match response {
-<<<<<<< HEAD
-        ZomeCallInvocationResponse::ZomeApiFn(guest_output) => {
-            Ok(guest_output.into_inner().try_into()?)
-        }
-=======
         ZomeCallResponse::Ok(guest_output) => Ok(guest_output.into_inner().try_into()?),
->>>>>>> c2bc3ff6
         // we're just panicking here because our simple tests can always call set_access before
         // calling whoami, but in a real app you'd want to handle this by returning an `Ok` with
         // something meaningful to the extern's client
