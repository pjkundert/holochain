use hdk3::prelude::*;

#[hdk_extern]
fn emit(_: ()) -> ExternResult<()> {
    emit_signal(&())?;
    Ok(())
}

#[hdk_extern]
fn signal_others(signal: RemoteSignal) -> ExternResult<()> {
    remote_signal(&signal.signal, signal.agents)?;
    Ok(())
}

#[hdk_extern]
<<<<<<< HEAD
fn recv_remote_signal(signal: AppSignal) -> ExternResult<()> {
=======
fn recv_remote_signal(signal: SerializedBytes) -> ExternResult<()> {
>>>>>>> 40f43afb
    emit_signal(&signal)?;
    Ok(())
}

#[hdk_extern]
fn init(_: ()) -> ExternResult<InitCallbackResult> {
    let mut functions: GrantedFunctions = HashSet::new();
    functions.insert((zome_info()?.zome_name, "recv_remote_signal".into()));
    create_cap_grant(CapGrantEntry {
        tag: "".into(),
        // empty access converts to unrestricted
        access: ().into(),
        functions,
    })?;

    Ok(InitCallbackResult::Pass)
}<|MERGE_RESOLUTION|>--- conflicted
+++ resolved
@@ -13,11 +13,7 @@
 }
 
 #[hdk_extern]
-<<<<<<< HEAD
-fn recv_remote_signal(signal: AppSignal) -> ExternResult<()> {
-=======
 fn recv_remote_signal(signal: SerializedBytes) -> ExternResult<()> {
->>>>>>> 40f43afb
     emit_signal(&signal)?;
     Ok(())
 }
