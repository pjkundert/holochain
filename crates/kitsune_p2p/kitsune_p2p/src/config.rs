--- conflicted
+++ resolved
@@ -20,13 +20,9 @@
     /// that no longer exists, or a value that does not parse,
     /// a warning will be printed in the tracing log.
     #[serde(default)]
-<<<<<<< HEAD
-    pub tuning_params: KitsuneP2pTuningParams,
+    pub tuning_params: Arc<KitsuneP2pTuningParams>,
     /// The network used for connecting to other peers
     pub network_type: NetworkType,
-=======
-    pub tuning_params: Arc<KitsuneP2pTuningParams>,
->>>>>>> 3d894ef9
 }
 
 impl Default for KitsuneP2pConfig {
@@ -34,12 +30,8 @@
         Self {
             transport_pool: Vec::new(),
             bootstrap_service: None,
-<<<<<<< HEAD
-            tuning_params: KitsuneP2pTuningParams::default(),
+            tuning_params: Arc::new(KitsuneP2pTuningParams::default()),
             network_type: NetworkType::QuicMdns,
-=======
-            tuning_params: Arc::new(KitsuneP2pTuningParams::default()),
->>>>>>> 3d894ef9
         }
     }
 }
