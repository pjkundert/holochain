{ pkgs }:
let

<<<<<<< HEAD
  script = pkgs.writeShellScriptBin name
  ''
  set -euxo pipefail
  CARGO_TARGET_DIR=test_utils/wasm/target/foo cargo build --release --manifest-path test_utils/wasm/foo/Cargo.toml --target wasm32-unknown-unknown -Z unstable-options

  RUST_BACKTRACE=1 \
  hn-rust-fmt-check \
  && hn-rust-clippy \
  && cargo test -- --nocapture
=======
  t0 = pkgs.writeShellScriptBin "hc-test" ''
  RUST_BACKTRACE=1 \
  cargo test
  '';

  t1 = pkgs.writeShellScriptBin "hc-merge-test" ''
  RUST_BACKTRACE=1 \
  hn-rust-fmt-check \
  && hn-rust-clippy \
  && hc-test
>>>>>>> 501b7644
  '';
in
{
 buildInputs = [ t0 t1  ];
}<|MERGE_RESOLUTION|>--- conflicted
+++ resolved
@@ -1,7 +1,6 @@
 { pkgs }:
 let
 
-<<<<<<< HEAD
   script = pkgs.writeShellScriptBin name
   ''
   set -euxo pipefail
@@ -11,18 +10,6 @@
   hn-rust-fmt-check \
   && hn-rust-clippy \
   && cargo test -- --nocapture
-=======
-  t0 = pkgs.writeShellScriptBin "hc-test" ''
-  RUST_BACKTRACE=1 \
-  cargo test
-  '';
-
-  t1 = pkgs.writeShellScriptBin "hc-merge-test" ''
-  RUST_BACKTRACE=1 \
-  hn-rust-fmt-check \
-  && hn-rust-clippy \
-  && hc-test
->>>>>>> 501b7644
   '';
 in
 {
