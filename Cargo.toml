--- conflicted
+++ resolved
@@ -3,15 +3,11 @@
   "crates/dna_util",
   "crates/fixt",
   "crates/fixt/test",
+  "crates/hc",
   "crates/hdk3",
   "crates/hdk3_derive",
   "crates/holo_hash",
-<<<<<<< HEAD
   "crates/mr_bundle",
-=======
-
-  "crates/hc",
->>>>>>> 78adfa99
 
   "crates/holochain",
   "crates/holochain_cascade",
@@ -53,15 +49,10 @@
 lmdb-rkv = { git = "https://github.com/holochain/lmdb-rs.git" }
 #lmdb-rkv = { path = "../../rust/lmdb-rs" }
 # observability = { path = "../../rust/observability" }
-<<<<<<< HEAD
-observability = { git = "https://github.com/freesig/observability.git", branch = "metrics" }
+observability = { git = "https://github.com/freesig/observability.git", branch = "main" }
 holochain_wasmer_guest = { path = "../holochain-wasmer/crates/guest" }
 holochain_wasmer_common = { path = "../holochain-wasmer/crates/common" }
 holochain_serialized_bytes = { path = "../holochain-serialization/crates/holochain_serialized_bytes" }
-=======
-observability = { git = "https://github.com/freesig/observability.git", branch = "main" }
-# holochain_wasmer_guest = { path = "../holochain-wasmer/crates/guest" }
->>>>>>> 78adfa99
 # holochain_wasmer_guest = { git = "https://github.com/holochain/holochain-wasmer.git", branch = "remote_signal" }
 # holochain_wasmer_common = { git = "https://github.com/holochain/holochain-wasmer.git", branch = "remote_signal" }
 # ghost_actor = { path = "../ghost_actor/crates/ghost_actor" }
